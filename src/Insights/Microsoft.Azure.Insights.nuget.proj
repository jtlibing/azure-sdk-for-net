--- conflicted
+++ resolved
@@ -5,12 +5,7 @@
     Microsoft.Azure.Insights
     -->
     <SdkNuGetPackage Include="Microsoft.Azure.Insights">
-<<<<<<< HEAD
-      <PackageVersion>2.0.6-preview</PackageVersion>
-
-=======
       <PackageVersion>0.4.0-preview</PackageVersion>
->>>>>>> 585b8e3a
       <Folder>$(MSBuildThisFileDirectory)</Folder>
     </SdkNuGetPackage>
   </ItemGroup>
