{
  "Entries": [
    {
<<<<<<< HEAD
      "RequestUri": "/subscriptions/45c0ad46-ae3f-493e-91ce-9297e0953fc1/resourcegroups/csmrg6596?api-version=2015-11-01",
      "EncodedRequestUri": "L3N1YnNjcmlwdGlvbnMvNDVjMGFkNDYtYWUzZi00OTNlLTkxY2UtOTI5N2UwOTUzZmMxL3Jlc291cmNlZ3JvdXBzL2NzbXJnNjU5Nj9hcGktdmVyc2lvbj0yMDE1LTExLTAx",
=======
      "RequestUri": "/subscriptions/38b598fc-e57a-423f-b2e7-dc0ddb631f1f/resourcegroups/csmrg3834?api-version=2016-02-01",
      "EncodedRequestUri": "L3N1YnNjcmlwdGlvbnMvMzhiNTk4ZmMtZTU3YS00MjNmLWIyZTctZGMwZGRiNjMxZjFmL3Jlc291cmNlZ3JvdXBzL2NzbXJnMzgzND9hcGktdmVyc2lvbj0yMDE2LTAyLTAx",
>>>>>>> 4aecb5af
      "RequestMethod": "PUT",
      "RequestBody": "{\r\n  \"location\": \"South Central US\"\r\n}",
      "RequestHeaders": {
        "Content-Type": [
          "application/json; charset=utf-8"
        ],
        "Content-Length": [
          "38"
        ],
        "User-Agent": [
          "Microsoft.Azure.Management.Resources.ResourceManagementClient/2.0.0.0"
        ]
      },
<<<<<<< HEAD
      "ResponseBody": "{\r\n  \"id\": \"/subscriptions/45c0ad46-ae3f-493e-91ce-9297e0953fc1/resourceGroups/csmrg6596\",\r\n  \"name\": \"csmrg6596\",\r\n  \"location\": \"southcentralus\",\r\n  \"properties\": {\r\n    \"provisioningState\": \"Succeeded\"\r\n  }\r\n}",
=======
      "ResponseBody": "{\r\n  \"id\": \"/subscriptions/38b598fc-e57a-423f-b2e7-dc0ddb631f1f/resourceGroups/csmrg3834\",\r\n  \"name\": \"csmrg3834\",\r\n  \"location\": \"southcentralus\",\r\n  \"properties\": {\r\n    \"provisioningState\": \"Succeeded\"\r\n  }\r\n}",
>>>>>>> 4aecb5af
      "ResponseHeaders": {
        "Content-Length": [
          "179"
        ],
        "Content-Type": [
          "application/json; charset=utf-8"
        ],
        "Expires": [
          "-1"
        ],
        "Pragma": [
          "no-cache"
        ],
        "x-ms-ratelimit-remaining-subscription-writes": [
<<<<<<< HEAD
          "1196"
        ],
        "x-ms-request-id": [
          "4512c146-a99e-4059-9432-4264eec60e47"
        ],
        "x-ms-correlation-request-id": [
          "4512c146-a99e-4059-9432-4264eec60e47"
        ],
        "x-ms-routing-request-id": [
          "CENTRALUS:20160124T003843Z:4512c146-a99e-4059-9432-4264eec60e47"
=======
          "1195"
        ],
        "x-ms-request-id": [
          "207ca77b-5b73-4b4a-b55a-cbffa53e3499"
        ],
        "x-ms-correlation-request-id": [
          "207ca77b-5b73-4b4a-b55a-cbffa53e3499"
        ],
        "x-ms-routing-request-id": [
          "WESTUS:20160308T031707Z:207ca77b-5b73-4b4a-b55a-cbffa53e3499"
>>>>>>> 4aecb5af
        ],
        "Strict-Transport-Security": [
          "max-age=31536000; includeSubDomains"
        ],
        "Cache-Control": [
          "no-cache"
        ],
        "Date": [
<<<<<<< HEAD
          "Sun, 24 Jan 2016 00:38:43 GMT"
=======
          "Tue, 08 Mar 2016 03:17:07 GMT"
>>>>>>> 4aecb5af
        ]
      },
      "StatusCode": 201
    },
    {
<<<<<<< HEAD
      "RequestUri": "/subscriptions/45c0ad46-ae3f-493e-91ce-9297e0953fc1/resourcegroups/csmrg6596/providers/Microsoft.Web//sites/csmr4504?api-version=2014-04-01",
      "EncodedRequestUri": "L3N1YnNjcmlwdGlvbnMvNDVjMGFkNDYtYWUzZi00OTNlLTkxY2UtOTI5N2UwOTUzZmMxL3Jlc291cmNlZ3JvdXBzL2NzbXJnNjU5Ni9wcm92aWRlcnMvTWljcm9zb2Z0LldlYi8vc2l0ZXMvY3NtcjQ1MDQ/YXBpLXZlcnNpb249MjAxNC0wNC0wMQ==",
      "RequestMethod": "PUT",
      "RequestBody": "{\r\n  \"properties\": {\r\n    \"name\": \"csmr4504\",\r\n    \"siteMode\": \"Limited\",\r\n    \"computeMode\": \"Shared\",\r\n    \"sku\": \"Free\",\r\n    \"workerSize\": 0\r\n  },\r\n  \"location\": \"westus\",\r\n  \"tags\": {}\r\n}",
=======
      "RequestUri": "/subscriptions/38b598fc-e57a-423f-b2e7-dc0ddb631f1f/resourcegroups/csmrg3834/providers/Microsoft.Web//sites/csmr3914?api-version=2014-04-01",
      "EncodedRequestUri": "L3N1YnNjcmlwdGlvbnMvMzhiNTk4ZmMtZTU3YS00MjNmLWIyZTctZGMwZGRiNjMxZjFmL3Jlc291cmNlZ3JvdXBzL2NzbXJnMzgzNC9wcm92aWRlcnMvTWljcm9zb2Z0LldlYi8vc2l0ZXMvY3NtcjM5MTQ/YXBpLXZlcnNpb249MjAxNC0wNC0wMQ==",
      "RequestMethod": "PUT",
      "RequestBody": "{\r\n  \"properties\": {\r\n    \"name\": \"csmr3914\",\r\n    \"siteMode\": \"Limited\",\r\n    \"computeMode\": \"Shared\",\r\n    \"sku\": \"Free\",\r\n    \"workerSize\": 0\r\n  },\r\n  \"location\": \"westus\",\r\n  \"tags\": {}\r\n}",
>>>>>>> 4aecb5af
      "RequestHeaders": {
        "Content-Type": [
          "application/json; charset=utf-8"
        ],
        "Content-Length": [
          "192"
        ],
        "User-Agent": [
          "Microsoft.Azure.Management.Resources.ResourceManagementClient/2.0.0.0"
        ]
      },
<<<<<<< HEAD
      "ResponseBody": "{\r\n  \"id\": \"/subscriptions/45c0ad46-ae3f-493e-91ce-9297e0953fc1/resourceGroups/csmrg6596/providers/Microsoft.Web/sites/csmr4504\",\r\n  \"name\": \"csmr4504\",\r\n  \"type\": \"Microsoft.Web/sites\",\r\n  \"location\": \"westus\",\r\n  \"tags\": {},\r\n  \"properties\": {\r\n    \"name\": \"csmr4504\",\r\n    \"state\": \"Running\",\r\n    \"hostNames\": [\r\n      \"csmr4504.azurewebsites.net\"\r\n    ],\r\n    \"webSpace\": \"csmrg6596-WestUSwebspace\",\r\n    \"selfLink\": \"https://waws-prod-bay-013.api.azurewebsites.windows.net:454/subscriptions/45c0ad46-ae3f-493e-91ce-9297e0953fc1/webspaces/csmrg6596-WestUSwebspace/sites/csmr4504\",\r\n    \"repositorySiteName\": \"csmr4504\",\r\n    \"owner\": null,\r\n    \"usageState\": 0,\r\n    \"enabled\": true,\r\n    \"adminEnabled\": true,\r\n    \"enabledHostNames\": [\r\n      \"csmr4504.azurewebsites.net\",\r\n      \"csmr4504.scm.azurewebsites.net\"\r\n    ],\r\n    \"siteProperties\": {\r\n      \"metadata\": null,\r\n      \"properties\": [],\r\n      \"appSettings\": null\r\n    },\r\n    \"availabilityState\": 0,\r\n    \"sslCertificates\": null,\r\n    \"csrs\": [],\r\n    \"cers\": null,\r\n    \"siteMode\": null,\r\n    \"hostNameSslStates\": [\r\n      {\r\n        \"name\": \"csmr4504.azurewebsites.net\",\r\n        \"sslState\": 0,\r\n        \"ipBasedSslResult\": null,\r\n        \"virtualIP\": null,\r\n        \"thumbprint\": null,\r\n        \"toUpdate\": null,\r\n        \"toUpdateIpBasedSsl\": null,\r\n        \"ipBasedSslState\": 0,\r\n        \"hostType\": 0\r\n      },\r\n      {\r\n        \"name\": \"csmr4504.scm.azurewebsites.net\",\r\n        \"sslState\": 0,\r\n        \"ipBasedSslResult\": null,\r\n        \"virtualIP\": null,\r\n        \"thumbprint\": null,\r\n        \"toUpdate\": null,\r\n        \"toUpdateIpBasedSsl\": null,\r\n        \"ipBasedSslState\": 0,\r\n        \"hostType\": 1\r\n      }\r\n    ],\r\n    \"computeMode\": null,\r\n    \"serverFarm\": \"Default1\",\r\n    \"serverFarmId\": null,\r\n    \"lastModifiedTimeUtc\": \"2016-01-24T00:38:49.34\",\r\n    \"storageRecoveryDefaultState\": \"Running\",\r\n    \"contentAvailabilityState\": 0,\r\n    \"runtimeAvailabilityState\": 0,\r\n    \"siteConfig\": null,\r\n    \"deploymentId\": \"csmr4504\",\r\n    \"trafficManagerHostNames\": null,\r\n    \"sku\": \"Free\",\r\n    \"premiumAppDeployed\": null,\r\n    \"scmSiteAlsoStopped\": false,\r\n    \"targetSwapSlot\": null,\r\n    \"hostingEnvironment\": null,\r\n    \"hostingEnvironmentProfile\": null,\r\n    \"microService\": \"WebSites\",\r\n    \"gatewaySiteName\": null,\r\n    \"clientAffinityEnabled\": true,\r\n    \"clientCertEnabled\": false,\r\n    \"hostNamesDisabled\": false,\r\n    \"domainVerificationIdentifiers\": null,\r\n    \"kind\": null,\r\n    \"outboundIpAddresses\": \"23.99.64.241,23.99.66.100,23.99.66.125,23.99.64.42\",\r\n    \"cloningInfo\": null,\r\n    \"hostingEnvironmentId\": null,\r\n    \"tags\": {}\r\n  }\r\n}",
      "ResponseHeaders": {
        "Content-Length": [
          "1975"
=======
      "ResponseBody": "{\r\n  \"id\": \"/subscriptions/38b598fc-e57a-423f-b2e7-dc0ddb631f1f/resourceGroups/csmrg3834/providers/Microsoft.Web/sites/csmr3914\",\r\n  \"name\": \"csmr3914\",\r\n  \"type\": \"Microsoft.Web/sites\",\r\n  \"location\": \"westus\",\r\n  \"tags\": {},\r\n  \"properties\": {\r\n    \"name\": \"csmr3914\",\r\n    \"state\": \"Running\",\r\n    \"hostNames\": [\r\n      \"csmr3914.azurewebsites.net\"\r\n    ],\r\n    \"webSpace\": \"csmrg3834-WestUSwebspace\",\r\n    \"selfLink\": \"https://waws-prod-bay-051.api.azurewebsites.windows.net:454/subscriptions/38b598fc-e57a-423f-b2e7-dc0ddb631f1f/webspaces/csmrg3834-WestUSwebspace/sites/csmr3914\",\r\n    \"repositorySiteName\": \"csmr3914\",\r\n    \"owner\": null,\r\n    \"usageState\": 0,\r\n    \"enabled\": true,\r\n    \"adminEnabled\": true,\r\n    \"enabledHostNames\": [\r\n      \"csmr3914.azurewebsites.net\",\r\n      \"csmr3914.scm.azurewebsites.net\"\r\n    ],\r\n    \"siteProperties\": {\r\n      \"metadata\": null,\r\n      \"properties\": [],\r\n      \"appSettings\": null\r\n    },\r\n    \"availabilityState\": 0,\r\n    \"sslCertificates\": null,\r\n    \"csrs\": [],\r\n    \"cers\": null,\r\n    \"siteMode\": null,\r\n    \"hostNameSslStates\": [\r\n      {\r\n        \"name\": \"csmr3914.azurewebsites.net\",\r\n        \"sslState\": 0,\r\n        \"ipBasedSslResult\": null,\r\n        \"virtualIP\": null,\r\n        \"thumbprint\": null,\r\n        \"toUpdate\": null,\r\n        \"toUpdateIpBasedSsl\": null,\r\n        \"ipBasedSslState\": 0,\r\n        \"hostType\": 0\r\n      },\r\n      {\r\n        \"name\": \"csmr3914.scm.azurewebsites.net\",\r\n        \"sslState\": 0,\r\n        \"ipBasedSslResult\": null,\r\n        \"virtualIP\": null,\r\n        \"thumbprint\": null,\r\n        \"toUpdate\": null,\r\n        \"toUpdateIpBasedSsl\": null,\r\n        \"ipBasedSslState\": 0,\r\n        \"hostType\": 1\r\n      }\r\n    ],\r\n    \"computeMode\": null,\r\n    \"serverFarm\": \"Default1\",\r\n    \"serverFarmId\": null,\r\n    \"lastModifiedTimeUtc\": \"2016-03-08T03:17:11.217\",\r\n    \"storageRecoveryDefaultState\": \"Running\",\r\n    \"contentAvailabilityState\": 0,\r\n    \"runtimeAvailabilityState\": 0,\r\n    \"siteConfig\": null,\r\n    \"deploymentId\": \"csmr3914\",\r\n    \"trafficManagerHostNames\": null,\r\n    \"sku\": \"Free\",\r\n    \"premiumAppDeployed\": null,\r\n    \"scmSiteAlsoStopped\": false,\r\n    \"targetSwapSlot\": null,\r\n    \"hostingEnvironment\": null,\r\n    \"hostingEnvironmentProfile\": null,\r\n    \"microService\": \"WebSites\",\r\n    \"gatewaySiteName\": null,\r\n    \"clientAffinityEnabled\": true,\r\n    \"clientCertEnabled\": false,\r\n    \"hostNamesDisabled\": false,\r\n    \"domainVerificationIdentifiers\": null,\r\n    \"kind\": null,\r\n    \"outboundIpAddresses\": \"40.78.17.157,40.78.21.191,40.78.22.38,40.78.21.180\",\r\n    \"cloningInfo\": null,\r\n    \"hostingEnvironmentId\": null,\r\n    \"tags\": {},\r\n    \"resourceGroup\": \"csmrg3834\"\r\n  }\r\n}",
      "ResponseHeaders": {
        "Content-Length": [
          "2004"
>>>>>>> 4aecb5af
        ],
        "Content-Type": [
          "application/json"
        ],
        "Expires": [
          "-1"
        ],
        "Pragma": [
          "no-cache"
        ],
        "Strict-Transport-Security": [
          "max-age=31536000; includeSubDomains"
        ],
        "x-ms-request-id": [
<<<<<<< HEAD
          "ca01911d-cbf8-4630-9a05-92f3d1cd853b"
        ],
        "x-ms-ratelimit-remaining-subscription-writes": [
          "1195"
        ],
        "x-ms-correlation-request-id": [
          "f4fb06f9-bd00-4203-9828-b035c9620d68"
        ],
        "x-ms-routing-request-id": [
          "CENTRALUS:20160124T003856Z:f4fb06f9-bd00-4203-9828-b035c9620d68"
=======
          "3704c0b5-3b6e-4620-8ef4-1fe6092f8401"
        ],
        "x-ms-ratelimit-remaining-subscription-writes": [
          "1194"
        ],
        "x-ms-correlation-request-id": [
          "d3be217f-f69a-4a24-a531-7f6c65201d02"
        ],
        "x-ms-routing-request-id": [
          "WESTUS:20160308T031713Z:d3be217f-f69a-4a24-a531-7f6c65201d02"
>>>>>>> 4aecb5af
        ],
        "Cache-Control": [
          "no-cache"
        ],
        "Date": [
<<<<<<< HEAD
          "Sun, 24 Jan 2016 00:38:56 GMT"
=======
          "Tue, 08 Mar 2016 03:17:12 GMT"
>>>>>>> 4aecb5af
        ],
        "Server": [
          "Microsoft-IIS/8.0"
        ],
        "X-AspNet-Version": [
          "4.0.30319"
        ],
        "X-Powered-By": [
          "ASP.NET"
        ]
      },
      "StatusCode": 200
    },
    {
<<<<<<< HEAD
      "RequestUri": "/subscriptions/45c0ad46-ae3f-493e-91ce-9297e0953fc1/resourceGroups/csmrg6596/resources?api-version=2015-11-01",
      "EncodedRequestUri": "L3N1YnNjcmlwdGlvbnMvNDVjMGFkNDYtYWUzZi00OTNlLTkxY2UtOTI5N2UwOTUzZmMxL3Jlc291cmNlR3JvdXBzL2NzbXJnNjU5Ni9yZXNvdXJjZXM/YXBpLXZlcnNpb249MjAxNS0xMS0wMQ==",
=======
      "RequestUri": "/subscriptions/38b598fc-e57a-423f-b2e7-dc0ddb631f1f/resourceGroups/csmrg3834/resources?api-version=2016-02-01",
      "EncodedRequestUri": "L3N1YnNjcmlwdGlvbnMvMzhiNTk4ZmMtZTU3YS00MjNmLWIyZTctZGMwZGRiNjMxZjFmL3Jlc291cmNlR3JvdXBzL2NzbXJnMzgzNC9yZXNvdXJjZXM/YXBpLXZlcnNpb249MjAxNi0wMi0wMQ==",
>>>>>>> 4aecb5af
      "RequestMethod": "GET",
      "RequestBody": "",
      "RequestHeaders": {
        "User-Agent": [
          "Microsoft.Azure.Management.Resources.ResourceManagementClient/2.0.0.0"
        ]
      },
<<<<<<< HEAD
      "ResponseBody": "{\r\n  \"value\": [\r\n    {\r\n      \"id\": \"/subscriptions/45c0ad46-ae3f-493e-91ce-9297e0953fc1/resourceGroups/csmrg6596/providers/Microsoft.Web/sites/csmr4504\",\r\n      \"name\": \"csmr4504\",\r\n      \"type\": \"Microsoft.Web/sites\",\r\n      \"location\": \"westus\",\r\n      \"tags\": {}\r\n    }\r\n  ]\r\n}",
=======
      "ResponseBody": "{\r\n  \"value\": [\r\n    {\r\n      \"id\": \"/subscriptions/38b598fc-e57a-423f-b2e7-dc0ddb631f1f/resourceGroups/csmrg3834/providers/Microsoft.Web/sites/csmr3914\",\r\n      \"name\": \"csmr3914\",\r\n      \"type\": \"Microsoft.Web/sites\",\r\n      \"location\": \"westus\",\r\n      \"tags\": {}\r\n    }\r\n  ]\r\n}",
>>>>>>> 4aecb5af
      "ResponseHeaders": {
        "Content-Length": [
          "213"
        ],
        "Content-Type": [
          "application/json; charset=utf-8"
        ],
        "Expires": [
          "-1"
        ],
        "Pragma": [
          "no-cache"
        ],
        "x-ms-ratelimit-remaining-subscription-reads": [
<<<<<<< HEAD
          "14979"
        ],
        "x-ms-request-id": [
          "7d2eec7d-2a9c-4e64-93cb-4a9a52be0a86"
        ],
        "x-ms-correlation-request-id": [
          "7d2eec7d-2a9c-4e64-93cb-4a9a52be0a86"
        ],
        "x-ms-routing-request-id": [
          "CENTRALUS:20160124T003856Z:7d2eec7d-2a9c-4e64-93cb-4a9a52be0a86"
=======
          "14996"
        ],
        "x-ms-request-id": [
          "7c035cb0-4207-441d-bfbf-0d72e4513b8c"
        ],
        "x-ms-correlation-request-id": [
          "7c035cb0-4207-441d-bfbf-0d72e4513b8c"
        ],
        "x-ms-routing-request-id": [
          "WESTUS:20160308T031713Z:7c035cb0-4207-441d-bfbf-0d72e4513b8c"
>>>>>>> 4aecb5af
        ],
        "Strict-Transport-Security": [
          "max-age=31536000; includeSubDomains"
        ],
        "Cache-Control": [
          "no-cache"
        ],
        "Date": [
<<<<<<< HEAD
          "Sun, 24 Jan 2016 00:38:56 GMT"
=======
          "Tue, 08 Mar 2016 03:17:12 GMT"
>>>>>>> 4aecb5af
        ]
      },
      "StatusCode": 200
    },
    {
<<<<<<< HEAD
      "RequestUri": "/subscriptions/45c0ad46-ae3f-493e-91ce-9297e0953fc1/resourceGroups/csmrg6596/resources?$top=10&api-version=2015-11-01",
      "EncodedRequestUri": "L3N1YnNjcmlwdGlvbnMvNDVjMGFkNDYtYWUzZi00OTNlLTkxY2UtOTI5N2UwOTUzZmMxL3Jlc291cmNlR3JvdXBzL2NzbXJnNjU5Ni9yZXNvdXJjZXM/JHRvcD0xMCZhcGktdmVyc2lvbj0yMDE1LTExLTAx",
=======
      "RequestUri": "/subscriptions/38b598fc-e57a-423f-b2e7-dc0ddb631f1f/resourceGroups/csmrg3834/resources?$top=10&api-version=2016-02-01",
      "EncodedRequestUri": "L3N1YnNjcmlwdGlvbnMvMzhiNTk4ZmMtZTU3YS00MjNmLWIyZTctZGMwZGRiNjMxZjFmL3Jlc291cmNlR3JvdXBzL2NzbXJnMzgzNC9yZXNvdXJjZXM/JHRvcD0xMCZhcGktdmVyc2lvbj0yMDE2LTAyLTAx",
>>>>>>> 4aecb5af
      "RequestMethod": "GET",
      "RequestBody": "",
      "RequestHeaders": {
        "User-Agent": [
          "Microsoft.Azure.Management.Resources.ResourceManagementClient/2.0.0.0"
        ]
      },
<<<<<<< HEAD
      "ResponseBody": "{\r\n  \"value\": [\r\n    {\r\n      \"id\": \"/subscriptions/45c0ad46-ae3f-493e-91ce-9297e0953fc1/resourceGroups/csmrg6596/providers/Microsoft.Web/sites/csmr4504\",\r\n      \"name\": \"csmr4504\",\r\n      \"type\": \"Microsoft.Web/sites\",\r\n      \"location\": \"westus\",\r\n      \"tags\": {}\r\n    }\r\n  ]\r\n}",
=======
      "ResponseBody": "{\r\n  \"value\": [\r\n    {\r\n      \"id\": \"/subscriptions/38b598fc-e57a-423f-b2e7-dc0ddb631f1f/resourceGroups/csmrg3834/providers/Microsoft.Web/sites/csmr3914\",\r\n      \"name\": \"csmr3914\",\r\n      \"type\": \"Microsoft.Web/sites\",\r\n      \"location\": \"westus\",\r\n      \"tags\": {}\r\n    }\r\n  ]\r\n}",
>>>>>>> 4aecb5af
      "ResponseHeaders": {
        "Content-Length": [
          "213"
        ],
        "Content-Type": [
          "application/json; charset=utf-8"
        ],
        "Expires": [
          "-1"
        ],
        "Pragma": [
          "no-cache"
        ],
        "x-ms-ratelimit-remaining-subscription-reads": [
<<<<<<< HEAD
          "14978"
        ],
        "x-ms-request-id": [
          "6ff8c55b-1515-4bf9-ac45-6e6cea492444"
        ],
        "x-ms-correlation-request-id": [
          "6ff8c55b-1515-4bf9-ac45-6e6cea492444"
        ],
        "x-ms-routing-request-id": [
          "CENTRALUS:20160124T003856Z:6ff8c55b-1515-4bf9-ac45-6e6cea492444"
=======
          "14995"
        ],
        "x-ms-request-id": [
          "35a8c55f-99c5-421d-96e7-1a7f546e4b2d"
        ],
        "x-ms-correlation-request-id": [
          "35a8c55f-99c5-421d-96e7-1a7f546e4b2d"
        ],
        "x-ms-routing-request-id": [
          "WESTUS:20160308T031713Z:35a8c55f-99c5-421d-96e7-1a7f546e4b2d"
>>>>>>> 4aecb5af
        ],
        "Strict-Transport-Security": [
          "max-age=31536000; includeSubDomains"
        ],
        "Cache-Control": [
          "no-cache"
        ],
        "Date": [
<<<<<<< HEAD
          "Sun, 24 Jan 2016 00:38:56 GMT"
=======
          "Tue, 08 Mar 2016 03:17:12 GMT"
>>>>>>> 4aecb5af
        ]
      },
      "StatusCode": 200
    }
  ],
  "Names": {
    "CreatedResourceIsAvailableInList": [
<<<<<<< HEAD
      "csmrg6596",
      "csmr4504"
    ]
  },
  "Variables": {
    "SubscriptionId": "45c0ad46-ae3f-493e-91ce-9297e0953fc1"
=======
      "csmrg3834",
      "csmr3914"
    ]
  },
  "Variables": {
    "SubscriptionId": "38b598fc-e57a-423f-b2e7-dc0ddb631f1f"
>>>>>>> 4aecb5af
  }
}<|MERGE_RESOLUTION|>--- conflicted
+++ resolved
@@ -1,13 +1,8 @@
 {
   "Entries": [
     {
-<<<<<<< HEAD
-      "RequestUri": "/subscriptions/45c0ad46-ae3f-493e-91ce-9297e0953fc1/resourcegroups/csmrg6596?api-version=2015-11-01",
-      "EncodedRequestUri": "L3N1YnNjcmlwdGlvbnMvNDVjMGFkNDYtYWUzZi00OTNlLTkxY2UtOTI5N2UwOTUzZmMxL3Jlc291cmNlZ3JvdXBzL2NzbXJnNjU5Nj9hcGktdmVyc2lvbj0yMDE1LTExLTAx",
-=======
       "RequestUri": "/subscriptions/38b598fc-e57a-423f-b2e7-dc0ddb631f1f/resourcegroups/csmrg3834?api-version=2016-02-01",
       "EncodedRequestUri": "L3N1YnNjcmlwdGlvbnMvMzhiNTk4ZmMtZTU3YS00MjNmLWIyZTctZGMwZGRiNjMxZjFmL3Jlc291cmNlZ3JvdXBzL2NzbXJnMzgzND9hcGktdmVyc2lvbj0yMDE2LTAyLTAx",
->>>>>>> 4aecb5af
       "RequestMethod": "PUT",
       "RequestBody": "{\r\n  \"location\": \"South Central US\"\r\n}",
       "RequestHeaders": {
@@ -21,11 +16,7 @@
           "Microsoft.Azure.Management.Resources.ResourceManagementClient/2.0.0.0"
         ]
       },
-<<<<<<< HEAD
-      "ResponseBody": "{\r\n  \"id\": \"/subscriptions/45c0ad46-ae3f-493e-91ce-9297e0953fc1/resourceGroups/csmrg6596\",\r\n  \"name\": \"csmrg6596\",\r\n  \"location\": \"southcentralus\",\r\n  \"properties\": {\r\n    \"provisioningState\": \"Succeeded\"\r\n  }\r\n}",
-=======
       "ResponseBody": "{\r\n  \"id\": \"/subscriptions/38b598fc-e57a-423f-b2e7-dc0ddb631f1f/resourceGroups/csmrg3834\",\r\n  \"name\": \"csmrg3834\",\r\n  \"location\": \"southcentralus\",\r\n  \"properties\": {\r\n    \"provisioningState\": \"Succeeded\"\r\n  }\r\n}",
->>>>>>> 4aecb5af
       "ResponseHeaders": {
         "Content-Length": [
           "179"
@@ -40,18 +31,6 @@
           "no-cache"
         ],
         "x-ms-ratelimit-remaining-subscription-writes": [
-<<<<<<< HEAD
-          "1196"
-        ],
-        "x-ms-request-id": [
-          "4512c146-a99e-4059-9432-4264eec60e47"
-        ],
-        "x-ms-correlation-request-id": [
-          "4512c146-a99e-4059-9432-4264eec60e47"
-        ],
-        "x-ms-routing-request-id": [
-          "CENTRALUS:20160124T003843Z:4512c146-a99e-4059-9432-4264eec60e47"
-=======
           "1195"
         ],
         "x-ms-request-id": [
@@ -62,36 +41,24 @@
         ],
         "x-ms-routing-request-id": [
           "WESTUS:20160308T031707Z:207ca77b-5b73-4b4a-b55a-cbffa53e3499"
->>>>>>> 4aecb5af
-        ],
-        "Strict-Transport-Security": [
-          "max-age=31536000; includeSubDomains"
-        ],
-        "Cache-Control": [
-          "no-cache"
-        ],
-        "Date": [
-<<<<<<< HEAD
-          "Sun, 24 Jan 2016 00:38:43 GMT"
-=======
+        ],
+        "Strict-Transport-Security": [
+          "max-age=31536000; includeSubDomains"
+        ],
+        "Cache-Control": [
+          "no-cache"
+        ],
+        "Date": [
           "Tue, 08 Mar 2016 03:17:07 GMT"
->>>>>>> 4aecb5af
         ]
       },
       "StatusCode": 201
     },
     {
-<<<<<<< HEAD
-      "RequestUri": "/subscriptions/45c0ad46-ae3f-493e-91ce-9297e0953fc1/resourcegroups/csmrg6596/providers/Microsoft.Web//sites/csmr4504?api-version=2014-04-01",
-      "EncodedRequestUri": "L3N1YnNjcmlwdGlvbnMvNDVjMGFkNDYtYWUzZi00OTNlLTkxY2UtOTI5N2UwOTUzZmMxL3Jlc291cmNlZ3JvdXBzL2NzbXJnNjU5Ni9wcm92aWRlcnMvTWljcm9zb2Z0LldlYi8vc2l0ZXMvY3NtcjQ1MDQ/YXBpLXZlcnNpb249MjAxNC0wNC0wMQ==",
-      "RequestMethod": "PUT",
-      "RequestBody": "{\r\n  \"properties\": {\r\n    \"name\": \"csmr4504\",\r\n    \"siteMode\": \"Limited\",\r\n    \"computeMode\": \"Shared\",\r\n    \"sku\": \"Free\",\r\n    \"workerSize\": 0\r\n  },\r\n  \"location\": \"westus\",\r\n  \"tags\": {}\r\n}",
-=======
       "RequestUri": "/subscriptions/38b598fc-e57a-423f-b2e7-dc0ddb631f1f/resourcegroups/csmrg3834/providers/Microsoft.Web//sites/csmr3914?api-version=2014-04-01",
       "EncodedRequestUri": "L3N1YnNjcmlwdGlvbnMvMzhiNTk4ZmMtZTU3YS00MjNmLWIyZTctZGMwZGRiNjMxZjFmL3Jlc291cmNlZ3JvdXBzL2NzbXJnMzgzNC9wcm92aWRlcnMvTWljcm9zb2Z0LldlYi8vc2l0ZXMvY3NtcjM5MTQ/YXBpLXZlcnNpb249MjAxNC0wNC0wMQ==",
       "RequestMethod": "PUT",
       "RequestBody": "{\r\n  \"properties\": {\r\n    \"name\": \"csmr3914\",\r\n    \"siteMode\": \"Limited\",\r\n    \"computeMode\": \"Shared\",\r\n    \"sku\": \"Free\",\r\n    \"workerSize\": 0\r\n  },\r\n  \"location\": \"westus\",\r\n  \"tags\": {}\r\n}",
->>>>>>> 4aecb5af
       "RequestHeaders": {
         "Content-Type": [
           "application/json; charset=utf-8"
@@ -103,17 +70,10 @@
           "Microsoft.Azure.Management.Resources.ResourceManagementClient/2.0.0.0"
         ]
       },
-<<<<<<< HEAD
-      "ResponseBody": "{\r\n  \"id\": \"/subscriptions/45c0ad46-ae3f-493e-91ce-9297e0953fc1/resourceGroups/csmrg6596/providers/Microsoft.Web/sites/csmr4504\",\r\n  \"name\": \"csmr4504\",\r\n  \"type\": \"Microsoft.Web/sites\",\r\n  \"location\": \"westus\",\r\n  \"tags\": {},\r\n  \"properties\": {\r\n    \"name\": \"csmr4504\",\r\n    \"state\": \"Running\",\r\n    \"hostNames\": [\r\n      \"csmr4504.azurewebsites.net\"\r\n    ],\r\n    \"webSpace\": \"csmrg6596-WestUSwebspace\",\r\n    \"selfLink\": \"https://waws-prod-bay-013.api.azurewebsites.windows.net:454/subscriptions/45c0ad46-ae3f-493e-91ce-9297e0953fc1/webspaces/csmrg6596-WestUSwebspace/sites/csmr4504\",\r\n    \"repositorySiteName\": \"csmr4504\",\r\n    \"owner\": null,\r\n    \"usageState\": 0,\r\n    \"enabled\": true,\r\n    \"adminEnabled\": true,\r\n    \"enabledHostNames\": [\r\n      \"csmr4504.azurewebsites.net\",\r\n      \"csmr4504.scm.azurewebsites.net\"\r\n    ],\r\n    \"siteProperties\": {\r\n      \"metadata\": null,\r\n      \"properties\": [],\r\n      \"appSettings\": null\r\n    },\r\n    \"availabilityState\": 0,\r\n    \"sslCertificates\": null,\r\n    \"csrs\": [],\r\n    \"cers\": null,\r\n    \"siteMode\": null,\r\n    \"hostNameSslStates\": [\r\n      {\r\n        \"name\": \"csmr4504.azurewebsites.net\",\r\n        \"sslState\": 0,\r\n        \"ipBasedSslResult\": null,\r\n        \"virtualIP\": null,\r\n        \"thumbprint\": null,\r\n        \"toUpdate\": null,\r\n        \"toUpdateIpBasedSsl\": null,\r\n        \"ipBasedSslState\": 0,\r\n        \"hostType\": 0\r\n      },\r\n      {\r\n        \"name\": \"csmr4504.scm.azurewebsites.net\",\r\n        \"sslState\": 0,\r\n        \"ipBasedSslResult\": null,\r\n        \"virtualIP\": null,\r\n        \"thumbprint\": null,\r\n        \"toUpdate\": null,\r\n        \"toUpdateIpBasedSsl\": null,\r\n        \"ipBasedSslState\": 0,\r\n        \"hostType\": 1\r\n      }\r\n    ],\r\n    \"computeMode\": null,\r\n    \"serverFarm\": \"Default1\",\r\n    \"serverFarmId\": null,\r\n    \"lastModifiedTimeUtc\": \"2016-01-24T00:38:49.34\",\r\n    \"storageRecoveryDefaultState\": \"Running\",\r\n    \"contentAvailabilityState\": 0,\r\n    \"runtimeAvailabilityState\": 0,\r\n    \"siteConfig\": null,\r\n    \"deploymentId\": \"csmr4504\",\r\n    \"trafficManagerHostNames\": null,\r\n    \"sku\": \"Free\",\r\n    \"premiumAppDeployed\": null,\r\n    \"scmSiteAlsoStopped\": false,\r\n    \"targetSwapSlot\": null,\r\n    \"hostingEnvironment\": null,\r\n    \"hostingEnvironmentProfile\": null,\r\n    \"microService\": \"WebSites\",\r\n    \"gatewaySiteName\": null,\r\n    \"clientAffinityEnabled\": true,\r\n    \"clientCertEnabled\": false,\r\n    \"hostNamesDisabled\": false,\r\n    \"domainVerificationIdentifiers\": null,\r\n    \"kind\": null,\r\n    \"outboundIpAddresses\": \"23.99.64.241,23.99.66.100,23.99.66.125,23.99.64.42\",\r\n    \"cloningInfo\": null,\r\n    \"hostingEnvironmentId\": null,\r\n    \"tags\": {}\r\n  }\r\n}",
-      "ResponseHeaders": {
-        "Content-Length": [
-          "1975"
-=======
       "ResponseBody": "{\r\n  \"id\": \"/subscriptions/38b598fc-e57a-423f-b2e7-dc0ddb631f1f/resourceGroups/csmrg3834/providers/Microsoft.Web/sites/csmr3914\",\r\n  \"name\": \"csmr3914\",\r\n  \"type\": \"Microsoft.Web/sites\",\r\n  \"location\": \"westus\",\r\n  \"tags\": {},\r\n  \"properties\": {\r\n    \"name\": \"csmr3914\",\r\n    \"state\": \"Running\",\r\n    \"hostNames\": [\r\n      \"csmr3914.azurewebsites.net\"\r\n    ],\r\n    \"webSpace\": \"csmrg3834-WestUSwebspace\",\r\n    \"selfLink\": \"https://waws-prod-bay-051.api.azurewebsites.windows.net:454/subscriptions/38b598fc-e57a-423f-b2e7-dc0ddb631f1f/webspaces/csmrg3834-WestUSwebspace/sites/csmr3914\",\r\n    \"repositorySiteName\": \"csmr3914\",\r\n    \"owner\": null,\r\n    \"usageState\": 0,\r\n    \"enabled\": true,\r\n    \"adminEnabled\": true,\r\n    \"enabledHostNames\": [\r\n      \"csmr3914.azurewebsites.net\",\r\n      \"csmr3914.scm.azurewebsites.net\"\r\n    ],\r\n    \"siteProperties\": {\r\n      \"metadata\": null,\r\n      \"properties\": [],\r\n      \"appSettings\": null\r\n    },\r\n    \"availabilityState\": 0,\r\n    \"sslCertificates\": null,\r\n    \"csrs\": [],\r\n    \"cers\": null,\r\n    \"siteMode\": null,\r\n    \"hostNameSslStates\": [\r\n      {\r\n        \"name\": \"csmr3914.azurewebsites.net\",\r\n        \"sslState\": 0,\r\n        \"ipBasedSslResult\": null,\r\n        \"virtualIP\": null,\r\n        \"thumbprint\": null,\r\n        \"toUpdate\": null,\r\n        \"toUpdateIpBasedSsl\": null,\r\n        \"ipBasedSslState\": 0,\r\n        \"hostType\": 0\r\n      },\r\n      {\r\n        \"name\": \"csmr3914.scm.azurewebsites.net\",\r\n        \"sslState\": 0,\r\n        \"ipBasedSslResult\": null,\r\n        \"virtualIP\": null,\r\n        \"thumbprint\": null,\r\n        \"toUpdate\": null,\r\n        \"toUpdateIpBasedSsl\": null,\r\n        \"ipBasedSslState\": 0,\r\n        \"hostType\": 1\r\n      }\r\n    ],\r\n    \"computeMode\": null,\r\n    \"serverFarm\": \"Default1\",\r\n    \"serverFarmId\": null,\r\n    \"lastModifiedTimeUtc\": \"2016-03-08T03:17:11.217\",\r\n    \"storageRecoveryDefaultState\": \"Running\",\r\n    \"contentAvailabilityState\": 0,\r\n    \"runtimeAvailabilityState\": 0,\r\n    \"siteConfig\": null,\r\n    \"deploymentId\": \"csmr3914\",\r\n    \"trafficManagerHostNames\": null,\r\n    \"sku\": \"Free\",\r\n    \"premiumAppDeployed\": null,\r\n    \"scmSiteAlsoStopped\": false,\r\n    \"targetSwapSlot\": null,\r\n    \"hostingEnvironment\": null,\r\n    \"hostingEnvironmentProfile\": null,\r\n    \"microService\": \"WebSites\",\r\n    \"gatewaySiteName\": null,\r\n    \"clientAffinityEnabled\": true,\r\n    \"clientCertEnabled\": false,\r\n    \"hostNamesDisabled\": false,\r\n    \"domainVerificationIdentifiers\": null,\r\n    \"kind\": null,\r\n    \"outboundIpAddresses\": \"40.78.17.157,40.78.21.191,40.78.22.38,40.78.21.180\",\r\n    \"cloningInfo\": null,\r\n    \"hostingEnvironmentId\": null,\r\n    \"tags\": {},\r\n    \"resourceGroup\": \"csmrg3834\"\r\n  }\r\n}",
       "ResponseHeaders": {
         "Content-Length": [
           "2004"
->>>>>>> 4aecb5af
         ],
         "Content-Type": [
           "application/json"
@@ -128,18 +88,6 @@
           "max-age=31536000; includeSubDomains"
         ],
         "x-ms-request-id": [
-<<<<<<< HEAD
-          "ca01911d-cbf8-4630-9a05-92f3d1cd853b"
-        ],
-        "x-ms-ratelimit-remaining-subscription-writes": [
-          "1195"
-        ],
-        "x-ms-correlation-request-id": [
-          "f4fb06f9-bd00-4203-9828-b035c9620d68"
-        ],
-        "x-ms-routing-request-id": [
-          "CENTRALUS:20160124T003856Z:f4fb06f9-bd00-4203-9828-b035c9620d68"
-=======
           "3704c0b5-3b6e-4620-8ef4-1fe6092f8401"
         ],
         "x-ms-ratelimit-remaining-subscription-writes": [
@@ -150,17 +98,12 @@
         ],
         "x-ms-routing-request-id": [
           "WESTUS:20160308T031713Z:d3be217f-f69a-4a24-a531-7f6c65201d02"
->>>>>>> 4aecb5af
-        ],
-        "Cache-Control": [
-          "no-cache"
-        ],
-        "Date": [
-<<<<<<< HEAD
-          "Sun, 24 Jan 2016 00:38:56 GMT"
-=======
+        ],
+        "Cache-Control": [
+          "no-cache"
+        ],
+        "Date": [
           "Tue, 08 Mar 2016 03:17:12 GMT"
->>>>>>> 4aecb5af
         ],
         "Server": [
           "Microsoft-IIS/8.0"
@@ -175,13 +118,8 @@
       "StatusCode": 200
     },
     {
-<<<<<<< HEAD
-      "RequestUri": "/subscriptions/45c0ad46-ae3f-493e-91ce-9297e0953fc1/resourceGroups/csmrg6596/resources?api-version=2015-11-01",
-      "EncodedRequestUri": "L3N1YnNjcmlwdGlvbnMvNDVjMGFkNDYtYWUzZi00OTNlLTkxY2UtOTI5N2UwOTUzZmMxL3Jlc291cmNlR3JvdXBzL2NzbXJnNjU5Ni9yZXNvdXJjZXM/YXBpLXZlcnNpb249MjAxNS0xMS0wMQ==",
-=======
       "RequestUri": "/subscriptions/38b598fc-e57a-423f-b2e7-dc0ddb631f1f/resourceGroups/csmrg3834/resources?api-version=2016-02-01",
       "EncodedRequestUri": "L3N1YnNjcmlwdGlvbnMvMzhiNTk4ZmMtZTU3YS00MjNmLWIyZTctZGMwZGRiNjMxZjFmL3Jlc291cmNlR3JvdXBzL2NzbXJnMzgzNC9yZXNvdXJjZXM/YXBpLXZlcnNpb249MjAxNi0wMi0wMQ==",
->>>>>>> 4aecb5af
       "RequestMethod": "GET",
       "RequestBody": "",
       "RequestHeaders": {
@@ -189,11 +127,7 @@
           "Microsoft.Azure.Management.Resources.ResourceManagementClient/2.0.0.0"
         ]
       },
-<<<<<<< HEAD
-      "ResponseBody": "{\r\n  \"value\": [\r\n    {\r\n      \"id\": \"/subscriptions/45c0ad46-ae3f-493e-91ce-9297e0953fc1/resourceGroups/csmrg6596/providers/Microsoft.Web/sites/csmr4504\",\r\n      \"name\": \"csmr4504\",\r\n      \"type\": \"Microsoft.Web/sites\",\r\n      \"location\": \"westus\",\r\n      \"tags\": {}\r\n    }\r\n  ]\r\n}",
-=======
       "ResponseBody": "{\r\n  \"value\": [\r\n    {\r\n      \"id\": \"/subscriptions/38b598fc-e57a-423f-b2e7-dc0ddb631f1f/resourceGroups/csmrg3834/providers/Microsoft.Web/sites/csmr3914\",\r\n      \"name\": \"csmr3914\",\r\n      \"type\": \"Microsoft.Web/sites\",\r\n      \"location\": \"westus\",\r\n      \"tags\": {}\r\n    }\r\n  ]\r\n}",
->>>>>>> 4aecb5af
       "ResponseHeaders": {
         "Content-Length": [
           "213"
@@ -208,18 +142,6 @@
           "no-cache"
         ],
         "x-ms-ratelimit-remaining-subscription-reads": [
-<<<<<<< HEAD
-          "14979"
-        ],
-        "x-ms-request-id": [
-          "7d2eec7d-2a9c-4e64-93cb-4a9a52be0a86"
-        ],
-        "x-ms-correlation-request-id": [
-          "7d2eec7d-2a9c-4e64-93cb-4a9a52be0a86"
-        ],
-        "x-ms-routing-request-id": [
-          "CENTRALUS:20160124T003856Z:7d2eec7d-2a9c-4e64-93cb-4a9a52be0a86"
-=======
           "14996"
         ],
         "x-ms-request-id": [
@@ -230,32 +152,22 @@
         ],
         "x-ms-routing-request-id": [
           "WESTUS:20160308T031713Z:7c035cb0-4207-441d-bfbf-0d72e4513b8c"
->>>>>>> 4aecb5af
-        ],
-        "Strict-Transport-Security": [
-          "max-age=31536000; includeSubDomains"
-        ],
-        "Cache-Control": [
-          "no-cache"
-        ],
-        "Date": [
-<<<<<<< HEAD
-          "Sun, 24 Jan 2016 00:38:56 GMT"
-=======
+        ],
+        "Strict-Transport-Security": [
+          "max-age=31536000; includeSubDomains"
+        ],
+        "Cache-Control": [
+          "no-cache"
+        ],
+        "Date": [
           "Tue, 08 Mar 2016 03:17:12 GMT"
->>>>>>> 4aecb5af
         ]
       },
       "StatusCode": 200
     },
     {
-<<<<<<< HEAD
-      "RequestUri": "/subscriptions/45c0ad46-ae3f-493e-91ce-9297e0953fc1/resourceGroups/csmrg6596/resources?$top=10&api-version=2015-11-01",
-      "EncodedRequestUri": "L3N1YnNjcmlwdGlvbnMvNDVjMGFkNDYtYWUzZi00OTNlLTkxY2UtOTI5N2UwOTUzZmMxL3Jlc291cmNlR3JvdXBzL2NzbXJnNjU5Ni9yZXNvdXJjZXM/JHRvcD0xMCZhcGktdmVyc2lvbj0yMDE1LTExLTAx",
-=======
       "RequestUri": "/subscriptions/38b598fc-e57a-423f-b2e7-dc0ddb631f1f/resourceGroups/csmrg3834/resources?$top=10&api-version=2016-02-01",
       "EncodedRequestUri": "L3N1YnNjcmlwdGlvbnMvMzhiNTk4ZmMtZTU3YS00MjNmLWIyZTctZGMwZGRiNjMxZjFmL3Jlc291cmNlR3JvdXBzL2NzbXJnMzgzNC9yZXNvdXJjZXM/JHRvcD0xMCZhcGktdmVyc2lvbj0yMDE2LTAyLTAx",
->>>>>>> 4aecb5af
       "RequestMethod": "GET",
       "RequestBody": "",
       "RequestHeaders": {
@@ -263,11 +175,7 @@
           "Microsoft.Azure.Management.Resources.ResourceManagementClient/2.0.0.0"
         ]
       },
-<<<<<<< HEAD
-      "ResponseBody": "{\r\n  \"value\": [\r\n    {\r\n      \"id\": \"/subscriptions/45c0ad46-ae3f-493e-91ce-9297e0953fc1/resourceGroups/csmrg6596/providers/Microsoft.Web/sites/csmr4504\",\r\n      \"name\": \"csmr4504\",\r\n      \"type\": \"Microsoft.Web/sites\",\r\n      \"location\": \"westus\",\r\n      \"tags\": {}\r\n    }\r\n  ]\r\n}",
-=======
       "ResponseBody": "{\r\n  \"value\": [\r\n    {\r\n      \"id\": \"/subscriptions/38b598fc-e57a-423f-b2e7-dc0ddb631f1f/resourceGroups/csmrg3834/providers/Microsoft.Web/sites/csmr3914\",\r\n      \"name\": \"csmr3914\",\r\n      \"type\": \"Microsoft.Web/sites\",\r\n      \"location\": \"westus\",\r\n      \"tags\": {}\r\n    }\r\n  ]\r\n}",
->>>>>>> 4aecb5af
       "ResponseHeaders": {
         "Content-Length": [
           "213"
@@ -282,18 +190,6 @@
           "no-cache"
         ],
         "x-ms-ratelimit-remaining-subscription-reads": [
-<<<<<<< HEAD
-          "14978"
-        ],
-        "x-ms-request-id": [
-          "6ff8c55b-1515-4bf9-ac45-6e6cea492444"
-        ],
-        "x-ms-correlation-request-id": [
-          "6ff8c55b-1515-4bf9-ac45-6e6cea492444"
-        ],
-        "x-ms-routing-request-id": [
-          "CENTRALUS:20160124T003856Z:6ff8c55b-1515-4bf9-ac45-6e6cea492444"
-=======
           "14995"
         ],
         "x-ms-request-id": [
@@ -304,20 +200,15 @@
         ],
         "x-ms-routing-request-id": [
           "WESTUS:20160308T031713Z:35a8c55f-99c5-421d-96e7-1a7f546e4b2d"
->>>>>>> 4aecb5af
-        ],
-        "Strict-Transport-Security": [
-          "max-age=31536000; includeSubDomains"
-        ],
-        "Cache-Control": [
-          "no-cache"
-        ],
-        "Date": [
-<<<<<<< HEAD
-          "Sun, 24 Jan 2016 00:38:56 GMT"
-=======
+        ],
+        "Strict-Transport-Security": [
+          "max-age=31536000; includeSubDomains"
+        ],
+        "Cache-Control": [
+          "no-cache"
+        ],
+        "Date": [
           "Tue, 08 Mar 2016 03:17:12 GMT"
->>>>>>> 4aecb5af
         ]
       },
       "StatusCode": 200
@@ -325,20 +216,11 @@
   ],
   "Names": {
     "CreatedResourceIsAvailableInList": [
-<<<<<<< HEAD
-      "csmrg6596",
-      "csmr4504"
-    ]
-  },
-  "Variables": {
-    "SubscriptionId": "45c0ad46-ae3f-493e-91ce-9297e0953fc1"
-=======
       "csmrg3834",
       "csmr3914"
     ]
   },
   "Variables": {
     "SubscriptionId": "38b598fc-e57a-423f-b2e7-dc0ddb631f1f"
->>>>>>> 4aecb5af
   }
 }