{
  "Entries": [
    {
<<<<<<< HEAD
      "RequestUri": "/subscriptions/45c0ad46-ae3f-493e-91ce-9297e0953fc1/resourcegroups/csmrg3265?api-version=2015-11-01",
      "EncodedRequestUri": "L3N1YnNjcmlwdGlvbnMvNDVjMGFkNDYtYWUzZi00OTNlLTkxY2UtOTI5N2UwOTUzZmMxL3Jlc291cmNlZ3JvdXBzL2NzbXJnMzI2NT9hcGktdmVyc2lvbj0yMDE1LTExLTAx",
=======
      "RequestUri": "/subscriptions/38b598fc-e57a-423f-b2e7-dc0ddb631f1f/resourcegroups/csmrg1575?api-version=2016-02-01",
      "EncodedRequestUri": "L3N1YnNjcmlwdGlvbnMvMzhiNTk4ZmMtZTU3YS00MjNmLWIyZTctZGMwZGRiNjMxZjFmL3Jlc291cmNlZ3JvdXBzL2NzbXJnMTU3NT9hcGktdmVyc2lvbj0yMDE2LTAyLTAx",
>>>>>>> 4aecb5af
      "RequestMethod": "PUT",
      "RequestBody": "{\r\n  \"location\": \"South Central US\"\r\n}",
      "RequestHeaders": {
        "Content-Type": [
          "application/json; charset=utf-8"
        ],
        "Content-Length": [
          "38"
        ],
        "User-Agent": [
          "Microsoft.Azure.Management.Resources.ResourceManagementClient/2.0.0.0"
        ]
      },
<<<<<<< HEAD
      "ResponseBody": "{\r\n  \"id\": \"/subscriptions/45c0ad46-ae3f-493e-91ce-9297e0953fc1/resourceGroups/csmrg3265\",\r\n  \"name\": \"csmrg3265\",\r\n  \"location\": \"southcentralus\",\r\n  \"properties\": {\r\n    \"provisioningState\": \"Succeeded\"\r\n  }\r\n}",
=======
      "ResponseBody": "{\r\n  \"id\": \"/subscriptions/38b598fc-e57a-423f-b2e7-dc0ddb631f1f/resourceGroups/csmrg1575\",\r\n  \"name\": \"csmrg1575\",\r\n  \"location\": \"southcentralus\",\r\n  \"properties\": {\r\n    \"provisioningState\": \"Succeeded\"\r\n  }\r\n}",
>>>>>>> 4aecb5af
      "ResponseHeaders": {
        "Content-Length": [
          "179"
        ],
        "Content-Type": [
          "application/json; charset=utf-8"
        ],
        "Expires": [
          "-1"
        ],
        "Pragma": [
          "no-cache"
        ],
        "x-ms-ratelimit-remaining-subscription-writes": [
<<<<<<< HEAD
          "1198"
        ],
        "x-ms-request-id": [
          "155eafea-5a66-4f21-906e-a1e709d78bdd"
        ],
        "x-ms-correlation-request-id": [
          "155eafea-5a66-4f21-906e-a1e709d78bdd"
        ],
        "x-ms-routing-request-id": [
          "WESTUS:20160124T015912Z:155eafea-5a66-4f21-906e-a1e709d78bdd"
=======
          "1199"
        ],
        "x-ms-request-id": [
          "cb55914a-a07a-4aba-9c78-af86463ed385"
        ],
        "x-ms-correlation-request-id": [
          "cb55914a-a07a-4aba-9c78-af86463ed385"
        ],
        "x-ms-routing-request-id": [
          "WESTUS:20160308T030641Z:cb55914a-a07a-4aba-9c78-af86463ed385"
>>>>>>> 4aecb5af
        ],
        "Strict-Transport-Security": [
          "max-age=31536000; includeSubDomains"
        ],
        "Cache-Control": [
          "no-cache"
        ],
        "Date": [
<<<<<<< HEAD
          "Sun, 24 Jan 2016 01:59:12 GMT"
=======
          "Tue, 08 Mar 2016 03:06:40 GMT"
>>>>>>> 4aecb5af
        ]
      },
      "StatusCode": 201
    },
    {
<<<<<<< HEAD
      "RequestUri": "/subscriptions/45c0ad46-ae3f-493e-91ce-9297e0953fc1/resourcegroups/csmrg3265/deployments/csmd9806?api-version=2015-11-01",
      "EncodedRequestUri": "L3N1YnNjcmlwdGlvbnMvNDVjMGFkNDYtYWUzZi00OTNlLTkxY2UtOTI5N2UwOTUzZmMxL3Jlc291cmNlZ3JvdXBzL2NzbXJnMzI2NS9kZXBsb3ltZW50cy9jc21kOTgwNj9hcGktdmVyc2lvbj0yMDE1LTExLTAx",
      "RequestMethod": "PUT",
      "RequestBody": "{\r\n  \"properties\": {\r\n    \"templateLink\": {\r\n      \"uri\": \"https://testtemplates.blob.core.windows.net/templates/good-website.js\"\r\n    },\r\n    \"parameters\": {\r\n      \"siteName\": {\r\n        \"value\": \"csmr5498\"\r\n      },\r\n      \"hostingPlanName\": {\r\n        \"value\": \"csmr5498\"\r\n      },\r\n      \"siteMode\": {\r\n        \"value\": \"Limited\"\r\n      },\r\n      \"computeMode\": {\r\n        \"value\": \"Shared\"\r\n      },\r\n      \"siteLocation\": {\r\n        \"value\": \"North Europe\"\r\n      },\r\n      \"sku\": {\r\n        \"value\": \"Free\"\r\n      },\r\n      \"workerSize\": {\r\n        \"value\": \"0\"\r\n      }\r\n    },\r\n    \"mode\": \"Incremental\"\r\n  }\r\n}",
=======
      "RequestUri": "/subscriptions/38b598fc-e57a-423f-b2e7-dc0ddb631f1f/resourcegroups/csmrg1575/deployments/csmd3612?api-version=2016-02-01",
      "EncodedRequestUri": "L3N1YnNjcmlwdGlvbnMvMzhiNTk4ZmMtZTU3YS00MjNmLWIyZTctZGMwZGRiNjMxZjFmL3Jlc291cmNlZ3JvdXBzL2NzbXJnMTU3NS9kZXBsb3ltZW50cy9jc21kMzYxMj9hcGktdmVyc2lvbj0yMDE2LTAyLTAx",
      "RequestMethod": "PUT",
      "RequestBody": "{\r\n  \"properties\": {\r\n    \"templateLink\": {\r\n      \"uri\": \"https://testtemplates.blob.core.windows.net/templates/good-website.js\"\r\n    },\r\n    \"parameters\": {\r\n      \"siteName\": {\r\n        \"value\": \"csmr7438\"\r\n      },\r\n      \"hostingPlanName\": {\r\n        \"value\": \"csmr7438\"\r\n      },\r\n      \"siteMode\": {\r\n        \"value\": \"Limited\"\r\n      },\r\n      \"computeMode\": {\r\n        \"value\": \"Shared\"\r\n      },\r\n      \"siteLocation\": {\r\n        \"value\": \"North Europe\"\r\n      },\r\n      \"sku\": {\r\n        \"value\": \"Free\"\r\n      },\r\n      \"workerSize\": {\r\n        \"value\": \"0\"\r\n      }\r\n    },\r\n    \"mode\": \"Incremental\"\r\n  }\r\n}",
>>>>>>> 4aecb5af
      "RequestHeaders": {
        "Content-Type": [
          "application/json; charset=utf-8"
        ],
        "Content-Length": [
          "621"
        ],
        "User-Agent": [
          "Microsoft.Azure.Management.Resources.ResourceManagementClient/2.0.0.0"
        ]
      },
<<<<<<< HEAD
      "ResponseBody": "{\r\n  \"id\": \"/subscriptions/45c0ad46-ae3f-493e-91ce-9297e0953fc1/resourceGroups/csmrg3265/providers/Microsoft.Resources/deployments/csmd9806\",\r\n  \"name\": \"csmd9806\",\r\n  \"properties\": {\r\n    \"templateLink\": {\r\n      \"uri\": \"https://testtemplates.blob.core.windows.net/templates/good-website.js\",\r\n      \"contentVersion\": \"1.0.0.0\"\r\n    },\r\n    \"parameters\": {\r\n      \"siteName\": {\r\n        \"type\": \"String\",\r\n        \"value\": \"csmr5498\"\r\n      },\r\n      \"hostingPlanName\": {\r\n        \"type\": \"String\",\r\n        \"value\": \"csmr5498\"\r\n      },\r\n      \"siteMode\": {\r\n        \"type\": \"String\",\r\n        \"value\": \"Limited\"\r\n      },\r\n      \"computeMode\": {\r\n        \"type\": \"String\",\r\n        \"value\": \"Shared\"\r\n      },\r\n      \"siteLocation\": {\r\n        \"type\": \"String\",\r\n        \"value\": \"North Europe\"\r\n      },\r\n      \"sku\": {\r\n        \"type\": \"String\",\r\n        \"value\": \"Free\"\r\n      },\r\n      \"workerSize\": {\r\n        \"type\": \"String\",\r\n        \"value\": \"0\"\r\n      }\r\n    },\r\n    \"mode\": \"Incremental\",\r\n    \"provisioningState\": \"Accepted\",\r\n    \"timestamp\": \"2016-01-24T01:59:14.3231622Z\",\r\n    \"duration\": \"PT0.5519262S\",\r\n    \"correlationId\": \"e15b2713-1a18-4d14-bf89-3cc5f8ea2013\",\r\n    \"providers\": [\r\n      {\r\n        \"namespace\": \"Microsoft.Web\",\r\n        \"resourceTypes\": [\r\n          {\r\n            \"resourceType\": \"Sites\",\r\n            \"locations\": [\r\n              \"northeurope\"\r\n            ]\r\n          },\r\n          {\r\n            \"resourceType\": \"serverFarms\",\r\n            \"locations\": [\r\n              \"northeurope\"\r\n            ]\r\n          }\r\n        ]\r\n      }\r\n    ],\r\n    \"dependencies\": [\r\n      {\r\n        \"dependsOn\": [\r\n          {\r\n            \"id\": \"/subscriptions/45c0ad46-ae3f-493e-91ce-9297e0953fc1/resourceGroups/csmrg3265/providers/Microsoft.Web/serverFarms/csmr5498\",\r\n            \"resourceType\": \"Microsoft.Web/serverFarms\",\r\n            \"resourceName\": \"csmr5498\"\r\n          }\r\n        ],\r\n        \"id\": \"/subscriptions/45c0ad46-ae3f-493e-91ce-9297e0953fc1/resourceGroups/csmrg3265/providers/Microsoft.Web/Sites/csmr5498\",\r\n        \"resourceType\": \"Microsoft.Web/Sites\",\r\n        \"resourceName\": \"csmr5498\"\r\n      }\r\n    ]\r\n  }\r\n}",
=======
      "ResponseBody": "{\r\n  \"id\": \"/subscriptions/38b598fc-e57a-423f-b2e7-dc0ddb631f1f/resourceGroups/csmrg1575/providers/Microsoft.Resources/deployments/csmd3612\",\r\n  \"name\": \"csmd3612\",\r\n  \"properties\": {\r\n    \"templateLink\": {\r\n      \"uri\": \"https://testtemplates.blob.core.windows.net/templates/good-website.js\",\r\n      \"contentVersion\": \"1.0.0.0\"\r\n    },\r\n    \"parameters\": {\r\n      \"siteName\": {\r\n        \"type\": \"String\",\r\n        \"value\": \"csmr7438\"\r\n      },\r\n      \"hostingPlanName\": {\r\n        \"type\": \"String\",\r\n        \"value\": \"csmr7438\"\r\n      },\r\n      \"siteMode\": {\r\n        \"type\": \"String\",\r\n        \"value\": \"Limited\"\r\n      },\r\n      \"computeMode\": {\r\n        \"type\": \"String\",\r\n        \"value\": \"Shared\"\r\n      },\r\n      \"siteLocation\": {\r\n        \"type\": \"String\",\r\n        \"value\": \"North Europe\"\r\n      },\r\n      \"sku\": {\r\n        \"type\": \"String\",\r\n        \"value\": \"Free\"\r\n      },\r\n      \"workerSize\": {\r\n        \"type\": \"String\",\r\n        \"value\": \"0\"\r\n      }\r\n    },\r\n    \"mode\": \"Incremental\",\r\n    \"provisioningState\": \"Accepted\",\r\n    \"timestamp\": \"2016-03-08T03:06:43.5305071Z\",\r\n    \"duration\": \"PT0.7037846S\",\r\n    \"correlationId\": \"d4d3cbe9-3d71-4278-b503-1f642d65347a\",\r\n    \"providers\": [\r\n      {\r\n        \"namespace\": \"Microsoft.Web\",\r\n        \"resourceTypes\": [\r\n          {\r\n            \"resourceType\": \"Sites\",\r\n            \"locations\": [\r\n              \"northeurope\"\r\n            ]\r\n          },\r\n          {\r\n            \"resourceType\": \"serverFarms\",\r\n            \"locations\": [\r\n              \"northeurope\"\r\n            ]\r\n          }\r\n        ]\r\n      }\r\n    ],\r\n    \"dependencies\": [\r\n      {\r\n        \"dependsOn\": [\r\n          {\r\n            \"id\": \"/subscriptions/38b598fc-e57a-423f-b2e7-dc0ddb631f1f/resourceGroups/csmrg1575/providers/Microsoft.Web/serverFarms/csmr7438\",\r\n            \"resourceType\": \"Microsoft.Web/serverFarms\",\r\n            \"resourceName\": \"csmr7438\"\r\n          }\r\n        ],\r\n        \"id\": \"/subscriptions/38b598fc-e57a-423f-b2e7-dc0ddb631f1f/resourceGroups/csmrg1575/providers/Microsoft.Web/Sites/csmr7438\",\r\n        \"resourceType\": \"Microsoft.Web/Sites\",\r\n        \"resourceName\": \"csmr7438\"\r\n      }\r\n    ]\r\n  }\r\n}",
>>>>>>> 4aecb5af
      "ResponseHeaders": {
        "Content-Length": [
          "1412"
        ],
        "Content-Type": [
          "application/json; charset=utf-8"
        ],
        "Expires": [
          "-1"
        ],
        "Pragma": [
          "no-cache"
        ],
        "Azure-AsyncOperation": [
<<<<<<< HEAD
          "https://management.azure.com/subscriptions/45c0ad46-ae3f-493e-91ce-9297e0953fc1/resourcegroups/csmrg3265/providers/Microsoft.Resources/deployments/csmd9806/operationStatuses/08587480061317064640?api-version=2015-11-01"
        ],
        "x-ms-ratelimit-remaining-subscription-writes": [
          "1197"
        ],
        "x-ms-request-id": [
          "e15b2713-1a18-4d14-bf89-3cc5f8ea2013"
        ],
        "x-ms-correlation-request-id": [
          "e15b2713-1a18-4d14-bf89-3cc5f8ea2013"
        ],
        "x-ms-routing-request-id": [
          "WESTUS:20160124T015914Z:e15b2713-1a18-4d14-bf89-3cc5f8ea2013"
=======
          "https://management.azure.com/subscriptions/38b598fc-e57a-423f-b2e7-dc0ddb631f1f/resourcegroups/csmrg1575/providers/Microsoft.Resources/deployments/csmd3612/operationStatuses/08587442004826509659?api-version=2016-02-01"
        ],
        "x-ms-ratelimit-remaining-subscription-writes": [
          "1198"
        ],
        "x-ms-request-id": [
          "d4d3cbe9-3d71-4278-b503-1f642d65347a"
        ],
        "x-ms-correlation-request-id": [
          "d4d3cbe9-3d71-4278-b503-1f642d65347a"
        ],
        "x-ms-routing-request-id": [
          "WESTUS:20160308T030643Z:d4d3cbe9-3d71-4278-b503-1f642d65347a"
>>>>>>> 4aecb5af
        ],
        "Strict-Transport-Security": [
          "max-age=31536000; includeSubDomains"
        ],
        "Cache-Control": [
          "no-cache"
        ],
        "Date": [
<<<<<<< HEAD
          "Sun, 24 Jan 2016 01:59:13 GMT"
=======
          "Tue, 08 Mar 2016 03:06:43 GMT"
>>>>>>> 4aecb5af
        ]
      },
      "StatusCode": 201
    },
    {
<<<<<<< HEAD
      "RequestUri": "/subscriptions/45c0ad46-ae3f-493e-91ce-9297e0953fc1/resourcegroups/csmrg3265/deployments/csmd9806/operations?api-version=2015-11-01",
      "EncodedRequestUri": "L3N1YnNjcmlwdGlvbnMvNDVjMGFkNDYtYWUzZi00OTNlLTkxY2UtOTI5N2UwOTUzZmMxL3Jlc291cmNlZ3JvdXBzL2NzbXJnMzI2NS9kZXBsb3ltZW50cy9jc21kOTgwNi9vcGVyYXRpb25zP2FwaS12ZXJzaW9uPTIwMTUtMTEtMDE=",
=======
      "RequestUri": "/subscriptions/38b598fc-e57a-423f-b2e7-dc0ddb631f1f/resourcegroups/csmrg1575/deployments/csmd3612/operations?api-version=2016-02-01",
      "EncodedRequestUri": "L3N1YnNjcmlwdGlvbnMvMzhiNTk4ZmMtZTU3YS00MjNmLWIyZTctZGMwZGRiNjMxZjFmL3Jlc291cmNlZ3JvdXBzL2NzbXJnMTU3NS9kZXBsb3ltZW50cy9jc21kMzYxMi9vcGVyYXRpb25zP2FwaS12ZXJzaW9uPTIwMTYtMDItMDE=",
>>>>>>> 4aecb5af
      "RequestMethod": "GET",
      "RequestBody": "",
      "RequestHeaders": {
        "User-Agent": [
          "Microsoft.Azure.Management.Resources.ResourceManagementClient/2.0.0.0"
        ]
      },
<<<<<<< HEAD
      "ResponseBody": "{\r\n  \"value\": [\r\n    {\r\n      \"id\": \"/subscriptions/45c0ad46-ae3f-493e-91ce-9297e0953fc1/resourceGroups/csmrg3265/providers/Microsoft.Resources/deployments/csmd9806/operations/10BCB095DA37CB48\",\r\n      \"operationId\": \"10BCB095DA37CB48\",\r\n      \"properties\": {\r\n        \"provisioningOperation\": \"Create\",\r\n        \"provisioningState\": \"Failed\",\r\n        \"timestamp\": \"2016-01-24T01:59:21.5788241Z\",\r\n        \"duration\": \"PT2.8416219S\",\r\n        \"trackingId\": \"6b6bb9f9-c1fc-4c22-a53a-c0189bbb220c\",\r\n        \"statusCode\": \"BadRequest\",\r\n        \"statusMessage\": {\r\n          \"Code\": \"BadRequest\",\r\n          \"Message\": \"The parameter sku has an invalid value.\",\r\n          \"Target\": null,\r\n          \"Details\": [\r\n            {\r\n              \"Message\": \"The parameter sku has an invalid value.\"\r\n            },\r\n            {\r\n              \"Code\": \"BadRequest\"\r\n            },\r\n            {\r\n              \"ErrorEntity\": {\r\n                \"Code\": \"BadRequest\",\r\n                \"Message\": \"The parameter sku has an invalid value.\",\r\n                \"ExtendedCode\": \"51008\",\r\n                \"MessageTemplate\": \"The parameter {0} has an invalid value.\",\r\n                \"Parameters\": [\r\n                  \"sku\"\r\n                ],\r\n                \"InnerErrors\": null\r\n              }\r\n            }\r\n          ],\r\n          \"Innererror\": null\r\n        },\r\n        \"targetResource\": {\r\n          \"id\": \"/subscriptions/45c0ad46-ae3f-493e-91ce-9297e0953fc1/resourceGroups/csmrg3265/providers/Microsoft.Web/serverFarms/csmr5498\",\r\n          \"resourceType\": \"Microsoft.Web/serverFarms\",\r\n          \"resourceName\": \"csmr5498\"\r\n        }\r\n      }\r\n    },\r\n    {\r\n      \"id\": \"/subscriptions/45c0ad46-ae3f-493e-91ce-9297e0953fc1/resourceGroups/csmrg3265/providers/Microsoft.Resources/deployments/csmd9806/operations/08587480061317064640\",\r\n      \"operationId\": \"08587480061317064640\",\r\n      \"properties\": {\r\n        \"provisioningOperation\": \"EvaluateDeploymentOutput\",\r\n        \"provisioningState\": \"Failed\",\r\n        \"timestamp\": \"2016-01-24T01:59:27.192016Z\",\r\n        \"duration\": \"PT4.1607937S\",\r\n        \"trackingId\": \"0cd10d9b-a0a5-4b53-9031-89994594444a\",\r\n        \"statusCode\": \"Conflict\",\r\n        \"statusMessage\": \"Template output parameter evaluation skipped: at least one resource deployment operation failed. Please list deployment operations for details.\"\r\n      }\r\n    }\r\n  ]\r\n}",
      "ResponseHeaders": {
        "Content-Length": [
          "1680"
=======
      "ResponseBody": "{\r\n  \"value\": [\r\n    {\r\n      \"id\": \"/subscriptions/38b598fc-e57a-423f-b2e7-dc0ddb631f1f/resourceGroups/csmrg1575/providers/Microsoft.Resources/deployments/csmd3612/operations/C52A9E6006E379E7\",\r\n      \"operationId\": \"C52A9E6006E379E7\",\r\n      \"properties\": {\r\n        \"provisioningOperation\": \"Create\",\r\n        \"provisioningState\": \"Failed\",\r\n        \"timestamp\": \"2016-03-08T03:06:46.8381068Z\",\r\n        \"duration\": \"PT2.4150562S\",\r\n        \"trackingId\": \"b55943c9-6667-4294-82f6-ea71ae7ec1c5\",\r\n        \"serviceRequestId\": \"1b58c503-a854-4cdb-b1a5-addcf30d8546\",\r\n        \"statusCode\": \"BadRequest\",\r\n        \"statusMessage\": {\r\n          \"Code\": \"BadRequest\",\r\n          \"Message\": \"The parameter sku has an invalid value.\",\r\n          \"Target\": null,\r\n          \"Details\": [\r\n            {\r\n              \"Message\": \"The parameter sku has an invalid value.\"\r\n            },\r\n            {\r\n              \"Code\": \"BadRequest\"\r\n            },\r\n            {\r\n              \"ErrorEntity\": {\r\n                \"Code\": \"BadRequest\",\r\n                \"Message\": \"The parameter sku has an invalid value.\",\r\n                \"ExtendedCode\": \"51008\",\r\n                \"MessageTemplate\": \"The parameter {0} has an invalid value.\",\r\n                \"Parameters\": [\r\n                  \"sku\"\r\n                ],\r\n                \"InnerErrors\": null\r\n              }\r\n            }\r\n          ],\r\n          \"Innererror\": null\r\n        },\r\n        \"targetResource\": {\r\n          \"id\": \"/subscriptions/38b598fc-e57a-423f-b2e7-dc0ddb631f1f/resourceGroups/csmrg1575/providers/Microsoft.Web/serverFarms/csmr7438\",\r\n          \"resourceType\": \"Microsoft.Web/serverFarms\",\r\n          \"resourceName\": \"csmr7438\"\r\n        }\r\n      }\r\n    },\r\n    {\r\n      \"id\": \"/subscriptions/38b598fc-e57a-423f-b2e7-dc0ddb631f1f/resourceGroups/csmrg1575/providers/Microsoft.Resources/deployments/csmd3612/operations/08587442004826509659\",\r\n      \"operationId\": \"08587442004826509659\",\r\n      \"properties\": {\r\n        \"provisioningOperation\": \"EvaluateDeploymentOutput\",\r\n        \"provisioningState\": \"Failed\",\r\n        \"timestamp\": \"2016-03-08T03:06:47.4208849Z\",\r\n        \"duration\": \"PT0.3667049S\",\r\n        \"trackingId\": \"7d9356c6-a27e-4f24-a17e-794ee607653b\",\r\n        \"statusCode\": \"Conflict\",\r\n        \"statusMessage\": \"Template output evaluation skipped: at least one resource deployment operation failed. Please list deployment operations for details. Please see http://aka.ms/arm-debug for usage details.\"\r\n      }\r\n    }\r\n  ]\r\n}",
      "ResponseHeaders": {
        "Content-Length": [
          "1783"
>>>>>>> 4aecb5af
        ],
        "Content-Type": [
          "application/json; charset=utf-8"
        ],
        "Expires": [
          "-1"
        ],
        "Pragma": [
          "no-cache"
        ],
        "x-ms-ratelimit-remaining-subscription-reads": [
<<<<<<< HEAD
          "14980"
        ],
        "x-ms-request-id": [
          "d80cad4d-98ef-4074-b515-3f49f4e7c846"
        ],
        "x-ms-correlation-request-id": [
          "d80cad4d-98ef-4074-b515-3f49f4e7c846"
        ],
        "x-ms-routing-request-id": [
          "WESTUS:20160124T015944Z:d80cad4d-98ef-4074-b515-3f49f4e7c846"
=======
          "14999"
        ],
        "x-ms-request-id": [
          "2db566d2-1233-4de7-8de8-b36008a6a570"
        ],
        "x-ms-correlation-request-id": [
          "2db566d2-1233-4de7-8de8-b36008a6a570"
        ],
        "x-ms-routing-request-id": [
          "WESTUS:20160308T030714Z:2db566d2-1233-4de7-8de8-b36008a6a570"
>>>>>>> 4aecb5af
        ],
        "Strict-Transport-Security": [
          "max-age=31536000; includeSubDomains"
        ],
        "Cache-Control": [
          "no-cache"
        ],
        "Date": [
<<<<<<< HEAD
          "Sun, 24 Jan 2016 01:59:44 GMT"
=======
          "Tue, 08 Mar 2016 03:07:13 GMT"
>>>>>>> 4aecb5af
        ]
      },
      "StatusCode": 200
    }
  ],
  "Names": {
    "CreateLargeWebDeploymentTemplateWorks": [
<<<<<<< HEAD
      "csmr5498",
      "csmrg3265",
      "csmd9806"
=======
      "csmr7438",
      "csmrg1575",
      "csmd3612"
>>>>>>> 4aecb5af
    ]
  },
  "Variables": {
    "SubscriptionId": "45c0ad46-ae3f-493e-91ce-9297e0953fc1"
  }
}<|MERGE_RESOLUTION|>--- conflicted
+++ resolved
@@ -1,13 +1,8 @@
 {
   "Entries": [
     {
-<<<<<<< HEAD
-      "RequestUri": "/subscriptions/45c0ad46-ae3f-493e-91ce-9297e0953fc1/resourcegroups/csmrg3265?api-version=2015-11-01",
-      "EncodedRequestUri": "L3N1YnNjcmlwdGlvbnMvNDVjMGFkNDYtYWUzZi00OTNlLTkxY2UtOTI5N2UwOTUzZmMxL3Jlc291cmNlZ3JvdXBzL2NzbXJnMzI2NT9hcGktdmVyc2lvbj0yMDE1LTExLTAx",
-=======
       "RequestUri": "/subscriptions/38b598fc-e57a-423f-b2e7-dc0ddb631f1f/resourcegroups/csmrg1575?api-version=2016-02-01",
       "EncodedRequestUri": "L3N1YnNjcmlwdGlvbnMvMzhiNTk4ZmMtZTU3YS00MjNmLWIyZTctZGMwZGRiNjMxZjFmL3Jlc291cmNlZ3JvdXBzL2NzbXJnMTU3NT9hcGktdmVyc2lvbj0yMDE2LTAyLTAx",
->>>>>>> 4aecb5af
       "RequestMethod": "PUT",
       "RequestBody": "{\r\n  \"location\": \"South Central US\"\r\n}",
       "RequestHeaders": {
@@ -21,11 +16,7 @@
           "Microsoft.Azure.Management.Resources.ResourceManagementClient/2.0.0.0"
         ]
       },
-<<<<<<< HEAD
-      "ResponseBody": "{\r\n  \"id\": \"/subscriptions/45c0ad46-ae3f-493e-91ce-9297e0953fc1/resourceGroups/csmrg3265\",\r\n  \"name\": \"csmrg3265\",\r\n  \"location\": \"southcentralus\",\r\n  \"properties\": {\r\n    \"provisioningState\": \"Succeeded\"\r\n  }\r\n}",
-=======
       "ResponseBody": "{\r\n  \"id\": \"/subscriptions/38b598fc-e57a-423f-b2e7-dc0ddb631f1f/resourceGroups/csmrg1575\",\r\n  \"name\": \"csmrg1575\",\r\n  \"location\": \"southcentralus\",\r\n  \"properties\": {\r\n    \"provisioningState\": \"Succeeded\"\r\n  }\r\n}",
->>>>>>> 4aecb5af
       "ResponseHeaders": {
         "Content-Length": [
           "179"
@@ -40,18 +31,6 @@
           "no-cache"
         ],
         "x-ms-ratelimit-remaining-subscription-writes": [
-<<<<<<< HEAD
-          "1198"
-        ],
-        "x-ms-request-id": [
-          "155eafea-5a66-4f21-906e-a1e709d78bdd"
-        ],
-        "x-ms-correlation-request-id": [
-          "155eafea-5a66-4f21-906e-a1e709d78bdd"
-        ],
-        "x-ms-routing-request-id": [
-          "WESTUS:20160124T015912Z:155eafea-5a66-4f21-906e-a1e709d78bdd"
-=======
           "1199"
         ],
         "x-ms-request-id": [
@@ -62,7 +41,6 @@
         ],
         "x-ms-routing-request-id": [
           "WESTUS:20160308T030641Z:cb55914a-a07a-4aba-9c78-af86463ed385"
->>>>>>> 4aecb5af
         ],
         "Strict-Transport-Security": [
           "max-age=31536000; includeSubDomains"
@@ -71,27 +49,16 @@
           "no-cache"
         ],
         "Date": [
-<<<<<<< HEAD
-          "Sun, 24 Jan 2016 01:59:12 GMT"
-=======
           "Tue, 08 Mar 2016 03:06:40 GMT"
->>>>>>> 4aecb5af
         ]
       },
       "StatusCode": 201
     },
     {
-<<<<<<< HEAD
-      "RequestUri": "/subscriptions/45c0ad46-ae3f-493e-91ce-9297e0953fc1/resourcegroups/csmrg3265/deployments/csmd9806?api-version=2015-11-01",
-      "EncodedRequestUri": "L3N1YnNjcmlwdGlvbnMvNDVjMGFkNDYtYWUzZi00OTNlLTkxY2UtOTI5N2UwOTUzZmMxL3Jlc291cmNlZ3JvdXBzL2NzbXJnMzI2NS9kZXBsb3ltZW50cy9jc21kOTgwNj9hcGktdmVyc2lvbj0yMDE1LTExLTAx",
-      "RequestMethod": "PUT",
-      "RequestBody": "{\r\n  \"properties\": {\r\n    \"templateLink\": {\r\n      \"uri\": \"https://testtemplates.blob.core.windows.net/templates/good-website.js\"\r\n    },\r\n    \"parameters\": {\r\n      \"siteName\": {\r\n        \"value\": \"csmr5498\"\r\n      },\r\n      \"hostingPlanName\": {\r\n        \"value\": \"csmr5498\"\r\n      },\r\n      \"siteMode\": {\r\n        \"value\": \"Limited\"\r\n      },\r\n      \"computeMode\": {\r\n        \"value\": \"Shared\"\r\n      },\r\n      \"siteLocation\": {\r\n        \"value\": \"North Europe\"\r\n      },\r\n      \"sku\": {\r\n        \"value\": \"Free\"\r\n      },\r\n      \"workerSize\": {\r\n        \"value\": \"0\"\r\n      }\r\n    },\r\n    \"mode\": \"Incremental\"\r\n  }\r\n}",
-=======
       "RequestUri": "/subscriptions/38b598fc-e57a-423f-b2e7-dc0ddb631f1f/resourcegroups/csmrg1575/deployments/csmd3612?api-version=2016-02-01",
       "EncodedRequestUri": "L3N1YnNjcmlwdGlvbnMvMzhiNTk4ZmMtZTU3YS00MjNmLWIyZTctZGMwZGRiNjMxZjFmL3Jlc291cmNlZ3JvdXBzL2NzbXJnMTU3NS9kZXBsb3ltZW50cy9jc21kMzYxMj9hcGktdmVyc2lvbj0yMDE2LTAyLTAx",
       "RequestMethod": "PUT",
       "RequestBody": "{\r\n  \"properties\": {\r\n    \"templateLink\": {\r\n      \"uri\": \"https://testtemplates.blob.core.windows.net/templates/good-website.js\"\r\n    },\r\n    \"parameters\": {\r\n      \"siteName\": {\r\n        \"value\": \"csmr7438\"\r\n      },\r\n      \"hostingPlanName\": {\r\n        \"value\": \"csmr7438\"\r\n      },\r\n      \"siteMode\": {\r\n        \"value\": \"Limited\"\r\n      },\r\n      \"computeMode\": {\r\n        \"value\": \"Shared\"\r\n      },\r\n      \"siteLocation\": {\r\n        \"value\": \"North Europe\"\r\n      },\r\n      \"sku\": {\r\n        \"value\": \"Free\"\r\n      },\r\n      \"workerSize\": {\r\n        \"value\": \"0\"\r\n      }\r\n    },\r\n    \"mode\": \"Incremental\"\r\n  }\r\n}",
->>>>>>> 4aecb5af
       "RequestHeaders": {
         "Content-Type": [
           "application/json; charset=utf-8"
@@ -103,11 +70,7 @@
           "Microsoft.Azure.Management.Resources.ResourceManagementClient/2.0.0.0"
         ]
       },
-<<<<<<< HEAD
-      "ResponseBody": "{\r\n  \"id\": \"/subscriptions/45c0ad46-ae3f-493e-91ce-9297e0953fc1/resourceGroups/csmrg3265/providers/Microsoft.Resources/deployments/csmd9806\",\r\n  \"name\": \"csmd9806\",\r\n  \"properties\": {\r\n    \"templateLink\": {\r\n      \"uri\": \"https://testtemplates.blob.core.windows.net/templates/good-website.js\",\r\n      \"contentVersion\": \"1.0.0.0\"\r\n    },\r\n    \"parameters\": {\r\n      \"siteName\": {\r\n        \"type\": \"String\",\r\n        \"value\": \"csmr5498\"\r\n      },\r\n      \"hostingPlanName\": {\r\n        \"type\": \"String\",\r\n        \"value\": \"csmr5498\"\r\n      },\r\n      \"siteMode\": {\r\n        \"type\": \"String\",\r\n        \"value\": \"Limited\"\r\n      },\r\n      \"computeMode\": {\r\n        \"type\": \"String\",\r\n        \"value\": \"Shared\"\r\n      },\r\n      \"siteLocation\": {\r\n        \"type\": \"String\",\r\n        \"value\": \"North Europe\"\r\n      },\r\n      \"sku\": {\r\n        \"type\": \"String\",\r\n        \"value\": \"Free\"\r\n      },\r\n      \"workerSize\": {\r\n        \"type\": \"String\",\r\n        \"value\": \"0\"\r\n      }\r\n    },\r\n    \"mode\": \"Incremental\",\r\n    \"provisioningState\": \"Accepted\",\r\n    \"timestamp\": \"2016-01-24T01:59:14.3231622Z\",\r\n    \"duration\": \"PT0.5519262S\",\r\n    \"correlationId\": \"e15b2713-1a18-4d14-bf89-3cc5f8ea2013\",\r\n    \"providers\": [\r\n      {\r\n        \"namespace\": \"Microsoft.Web\",\r\n        \"resourceTypes\": [\r\n          {\r\n            \"resourceType\": \"Sites\",\r\n            \"locations\": [\r\n              \"northeurope\"\r\n            ]\r\n          },\r\n          {\r\n            \"resourceType\": \"serverFarms\",\r\n            \"locations\": [\r\n              \"northeurope\"\r\n            ]\r\n          }\r\n        ]\r\n      }\r\n    ],\r\n    \"dependencies\": [\r\n      {\r\n        \"dependsOn\": [\r\n          {\r\n            \"id\": \"/subscriptions/45c0ad46-ae3f-493e-91ce-9297e0953fc1/resourceGroups/csmrg3265/providers/Microsoft.Web/serverFarms/csmr5498\",\r\n            \"resourceType\": \"Microsoft.Web/serverFarms\",\r\n            \"resourceName\": \"csmr5498\"\r\n          }\r\n        ],\r\n        \"id\": \"/subscriptions/45c0ad46-ae3f-493e-91ce-9297e0953fc1/resourceGroups/csmrg3265/providers/Microsoft.Web/Sites/csmr5498\",\r\n        \"resourceType\": \"Microsoft.Web/Sites\",\r\n        \"resourceName\": \"csmr5498\"\r\n      }\r\n    ]\r\n  }\r\n}",
-=======
       "ResponseBody": "{\r\n  \"id\": \"/subscriptions/38b598fc-e57a-423f-b2e7-dc0ddb631f1f/resourceGroups/csmrg1575/providers/Microsoft.Resources/deployments/csmd3612\",\r\n  \"name\": \"csmd3612\",\r\n  \"properties\": {\r\n    \"templateLink\": {\r\n      \"uri\": \"https://testtemplates.blob.core.windows.net/templates/good-website.js\",\r\n      \"contentVersion\": \"1.0.0.0\"\r\n    },\r\n    \"parameters\": {\r\n      \"siteName\": {\r\n        \"type\": \"String\",\r\n        \"value\": \"csmr7438\"\r\n      },\r\n      \"hostingPlanName\": {\r\n        \"type\": \"String\",\r\n        \"value\": \"csmr7438\"\r\n      },\r\n      \"siteMode\": {\r\n        \"type\": \"String\",\r\n        \"value\": \"Limited\"\r\n      },\r\n      \"computeMode\": {\r\n        \"type\": \"String\",\r\n        \"value\": \"Shared\"\r\n      },\r\n      \"siteLocation\": {\r\n        \"type\": \"String\",\r\n        \"value\": \"North Europe\"\r\n      },\r\n      \"sku\": {\r\n        \"type\": \"String\",\r\n        \"value\": \"Free\"\r\n      },\r\n      \"workerSize\": {\r\n        \"type\": \"String\",\r\n        \"value\": \"0\"\r\n      }\r\n    },\r\n    \"mode\": \"Incremental\",\r\n    \"provisioningState\": \"Accepted\",\r\n    \"timestamp\": \"2016-03-08T03:06:43.5305071Z\",\r\n    \"duration\": \"PT0.7037846S\",\r\n    \"correlationId\": \"d4d3cbe9-3d71-4278-b503-1f642d65347a\",\r\n    \"providers\": [\r\n      {\r\n        \"namespace\": \"Microsoft.Web\",\r\n        \"resourceTypes\": [\r\n          {\r\n            \"resourceType\": \"Sites\",\r\n            \"locations\": [\r\n              \"northeurope\"\r\n            ]\r\n          },\r\n          {\r\n            \"resourceType\": \"serverFarms\",\r\n            \"locations\": [\r\n              \"northeurope\"\r\n            ]\r\n          }\r\n        ]\r\n      }\r\n    ],\r\n    \"dependencies\": [\r\n      {\r\n        \"dependsOn\": [\r\n          {\r\n            \"id\": \"/subscriptions/38b598fc-e57a-423f-b2e7-dc0ddb631f1f/resourceGroups/csmrg1575/providers/Microsoft.Web/serverFarms/csmr7438\",\r\n            \"resourceType\": \"Microsoft.Web/serverFarms\",\r\n            \"resourceName\": \"csmr7438\"\r\n          }\r\n        ],\r\n        \"id\": \"/subscriptions/38b598fc-e57a-423f-b2e7-dc0ddb631f1f/resourceGroups/csmrg1575/providers/Microsoft.Web/Sites/csmr7438\",\r\n        \"resourceType\": \"Microsoft.Web/Sites\",\r\n        \"resourceName\": \"csmr7438\"\r\n      }\r\n    ]\r\n  }\r\n}",
->>>>>>> 4aecb5af
       "ResponseHeaders": {
         "Content-Length": [
           "1412"
@@ -122,21 +85,6 @@
           "no-cache"
         ],
         "Azure-AsyncOperation": [
-<<<<<<< HEAD
-          "https://management.azure.com/subscriptions/45c0ad46-ae3f-493e-91ce-9297e0953fc1/resourcegroups/csmrg3265/providers/Microsoft.Resources/deployments/csmd9806/operationStatuses/08587480061317064640?api-version=2015-11-01"
-        ],
-        "x-ms-ratelimit-remaining-subscription-writes": [
-          "1197"
-        ],
-        "x-ms-request-id": [
-          "e15b2713-1a18-4d14-bf89-3cc5f8ea2013"
-        ],
-        "x-ms-correlation-request-id": [
-          "e15b2713-1a18-4d14-bf89-3cc5f8ea2013"
-        ],
-        "x-ms-routing-request-id": [
-          "WESTUS:20160124T015914Z:e15b2713-1a18-4d14-bf89-3cc5f8ea2013"
-=======
           "https://management.azure.com/subscriptions/38b598fc-e57a-423f-b2e7-dc0ddb631f1f/resourcegroups/csmrg1575/providers/Microsoft.Resources/deployments/csmd3612/operationStatuses/08587442004826509659?api-version=2016-02-01"
         ],
         "x-ms-ratelimit-remaining-subscription-writes": [
@@ -150,7 +98,6 @@
         ],
         "x-ms-routing-request-id": [
           "WESTUS:20160308T030643Z:d4d3cbe9-3d71-4278-b503-1f642d65347a"
->>>>>>> 4aecb5af
         ],
         "Strict-Transport-Security": [
           "max-age=31536000; includeSubDomains"
@@ -159,23 +106,14 @@
           "no-cache"
         ],
         "Date": [
-<<<<<<< HEAD
-          "Sun, 24 Jan 2016 01:59:13 GMT"
-=======
           "Tue, 08 Mar 2016 03:06:43 GMT"
->>>>>>> 4aecb5af
         ]
       },
       "StatusCode": 201
     },
     {
-<<<<<<< HEAD
-      "RequestUri": "/subscriptions/45c0ad46-ae3f-493e-91ce-9297e0953fc1/resourcegroups/csmrg3265/deployments/csmd9806/operations?api-version=2015-11-01",
-      "EncodedRequestUri": "L3N1YnNjcmlwdGlvbnMvNDVjMGFkNDYtYWUzZi00OTNlLTkxY2UtOTI5N2UwOTUzZmMxL3Jlc291cmNlZ3JvdXBzL2NzbXJnMzI2NS9kZXBsb3ltZW50cy9jc21kOTgwNi9vcGVyYXRpb25zP2FwaS12ZXJzaW9uPTIwMTUtMTEtMDE=",
-=======
       "RequestUri": "/subscriptions/38b598fc-e57a-423f-b2e7-dc0ddb631f1f/resourcegroups/csmrg1575/deployments/csmd3612/operations?api-version=2016-02-01",
       "EncodedRequestUri": "L3N1YnNjcmlwdGlvbnMvMzhiNTk4ZmMtZTU3YS00MjNmLWIyZTctZGMwZGRiNjMxZjFmL3Jlc291cmNlZ3JvdXBzL2NzbXJnMTU3NS9kZXBsb3ltZW50cy9jc21kMzYxMi9vcGVyYXRpb25zP2FwaS12ZXJzaW9uPTIwMTYtMDItMDE=",
->>>>>>> 4aecb5af
       "RequestMethod": "GET",
       "RequestBody": "",
       "RequestHeaders": {
@@ -183,17 +121,10 @@
           "Microsoft.Azure.Management.Resources.ResourceManagementClient/2.0.0.0"
         ]
       },
-<<<<<<< HEAD
-      "ResponseBody": "{\r\n  \"value\": [\r\n    {\r\n      \"id\": \"/subscriptions/45c0ad46-ae3f-493e-91ce-9297e0953fc1/resourceGroups/csmrg3265/providers/Microsoft.Resources/deployments/csmd9806/operations/10BCB095DA37CB48\",\r\n      \"operationId\": \"10BCB095DA37CB48\",\r\n      \"properties\": {\r\n        \"provisioningOperation\": \"Create\",\r\n        \"provisioningState\": \"Failed\",\r\n        \"timestamp\": \"2016-01-24T01:59:21.5788241Z\",\r\n        \"duration\": \"PT2.8416219S\",\r\n        \"trackingId\": \"6b6bb9f9-c1fc-4c22-a53a-c0189bbb220c\",\r\n        \"statusCode\": \"BadRequest\",\r\n        \"statusMessage\": {\r\n          \"Code\": \"BadRequest\",\r\n          \"Message\": \"The parameter sku has an invalid value.\",\r\n          \"Target\": null,\r\n          \"Details\": [\r\n            {\r\n              \"Message\": \"The parameter sku has an invalid value.\"\r\n            },\r\n            {\r\n              \"Code\": \"BadRequest\"\r\n            },\r\n            {\r\n              \"ErrorEntity\": {\r\n                \"Code\": \"BadRequest\",\r\n                \"Message\": \"The parameter sku has an invalid value.\",\r\n                \"ExtendedCode\": \"51008\",\r\n                \"MessageTemplate\": \"The parameter {0} has an invalid value.\",\r\n                \"Parameters\": [\r\n                  \"sku\"\r\n                ],\r\n                \"InnerErrors\": null\r\n              }\r\n            }\r\n          ],\r\n          \"Innererror\": null\r\n        },\r\n        \"targetResource\": {\r\n          \"id\": \"/subscriptions/45c0ad46-ae3f-493e-91ce-9297e0953fc1/resourceGroups/csmrg3265/providers/Microsoft.Web/serverFarms/csmr5498\",\r\n          \"resourceType\": \"Microsoft.Web/serverFarms\",\r\n          \"resourceName\": \"csmr5498\"\r\n        }\r\n      }\r\n    },\r\n    {\r\n      \"id\": \"/subscriptions/45c0ad46-ae3f-493e-91ce-9297e0953fc1/resourceGroups/csmrg3265/providers/Microsoft.Resources/deployments/csmd9806/operations/08587480061317064640\",\r\n      \"operationId\": \"08587480061317064640\",\r\n      \"properties\": {\r\n        \"provisioningOperation\": \"EvaluateDeploymentOutput\",\r\n        \"provisioningState\": \"Failed\",\r\n        \"timestamp\": \"2016-01-24T01:59:27.192016Z\",\r\n        \"duration\": \"PT4.1607937S\",\r\n        \"trackingId\": \"0cd10d9b-a0a5-4b53-9031-89994594444a\",\r\n        \"statusCode\": \"Conflict\",\r\n        \"statusMessage\": \"Template output parameter evaluation skipped: at least one resource deployment operation failed. Please list deployment operations for details.\"\r\n      }\r\n    }\r\n  ]\r\n}",
-      "ResponseHeaders": {
-        "Content-Length": [
-          "1680"
-=======
       "ResponseBody": "{\r\n  \"value\": [\r\n    {\r\n      \"id\": \"/subscriptions/38b598fc-e57a-423f-b2e7-dc0ddb631f1f/resourceGroups/csmrg1575/providers/Microsoft.Resources/deployments/csmd3612/operations/C52A9E6006E379E7\",\r\n      \"operationId\": \"C52A9E6006E379E7\",\r\n      \"properties\": {\r\n        \"provisioningOperation\": \"Create\",\r\n        \"provisioningState\": \"Failed\",\r\n        \"timestamp\": \"2016-03-08T03:06:46.8381068Z\",\r\n        \"duration\": \"PT2.4150562S\",\r\n        \"trackingId\": \"b55943c9-6667-4294-82f6-ea71ae7ec1c5\",\r\n        \"serviceRequestId\": \"1b58c503-a854-4cdb-b1a5-addcf30d8546\",\r\n        \"statusCode\": \"BadRequest\",\r\n        \"statusMessage\": {\r\n          \"Code\": \"BadRequest\",\r\n          \"Message\": \"The parameter sku has an invalid value.\",\r\n          \"Target\": null,\r\n          \"Details\": [\r\n            {\r\n              \"Message\": \"The parameter sku has an invalid value.\"\r\n            },\r\n            {\r\n              \"Code\": \"BadRequest\"\r\n            },\r\n            {\r\n              \"ErrorEntity\": {\r\n                \"Code\": \"BadRequest\",\r\n                \"Message\": \"The parameter sku has an invalid value.\",\r\n                \"ExtendedCode\": \"51008\",\r\n                \"MessageTemplate\": \"The parameter {0} has an invalid value.\",\r\n                \"Parameters\": [\r\n                  \"sku\"\r\n                ],\r\n                \"InnerErrors\": null\r\n              }\r\n            }\r\n          ],\r\n          \"Innererror\": null\r\n        },\r\n        \"targetResource\": {\r\n          \"id\": \"/subscriptions/38b598fc-e57a-423f-b2e7-dc0ddb631f1f/resourceGroups/csmrg1575/providers/Microsoft.Web/serverFarms/csmr7438\",\r\n          \"resourceType\": \"Microsoft.Web/serverFarms\",\r\n          \"resourceName\": \"csmr7438\"\r\n        }\r\n      }\r\n    },\r\n    {\r\n      \"id\": \"/subscriptions/38b598fc-e57a-423f-b2e7-dc0ddb631f1f/resourceGroups/csmrg1575/providers/Microsoft.Resources/deployments/csmd3612/operations/08587442004826509659\",\r\n      \"operationId\": \"08587442004826509659\",\r\n      \"properties\": {\r\n        \"provisioningOperation\": \"EvaluateDeploymentOutput\",\r\n        \"provisioningState\": \"Failed\",\r\n        \"timestamp\": \"2016-03-08T03:06:47.4208849Z\",\r\n        \"duration\": \"PT0.3667049S\",\r\n        \"trackingId\": \"7d9356c6-a27e-4f24-a17e-794ee607653b\",\r\n        \"statusCode\": \"Conflict\",\r\n        \"statusMessage\": \"Template output evaluation skipped: at least one resource deployment operation failed. Please list deployment operations for details. Please see http://aka.ms/arm-debug for usage details.\"\r\n      }\r\n    }\r\n  ]\r\n}",
       "ResponseHeaders": {
         "Content-Length": [
           "1783"
->>>>>>> 4aecb5af
         ],
         "Content-Type": [
           "application/json; charset=utf-8"
@@ -205,18 +136,6 @@
           "no-cache"
         ],
         "x-ms-ratelimit-remaining-subscription-reads": [
-<<<<<<< HEAD
-          "14980"
-        ],
-        "x-ms-request-id": [
-          "d80cad4d-98ef-4074-b515-3f49f4e7c846"
-        ],
-        "x-ms-correlation-request-id": [
-          "d80cad4d-98ef-4074-b515-3f49f4e7c846"
-        ],
-        "x-ms-routing-request-id": [
-          "WESTUS:20160124T015944Z:d80cad4d-98ef-4074-b515-3f49f4e7c846"
-=======
           "14999"
         ],
         "x-ms-request-id": [
@@ -227,7 +146,6 @@
         ],
         "x-ms-routing-request-id": [
           "WESTUS:20160308T030714Z:2db566d2-1233-4de7-8de8-b36008a6a570"
->>>>>>> 4aecb5af
         ],
         "Strict-Transport-Security": [
           "max-age=31536000; includeSubDomains"
@@ -236,11 +154,7 @@
           "no-cache"
         ],
         "Date": [
-<<<<<<< HEAD
-          "Sun, 24 Jan 2016 01:59:44 GMT"
-=======
           "Tue, 08 Mar 2016 03:07:13 GMT"
->>>>>>> 4aecb5af
         ]
       },
       "StatusCode": 200
@@ -248,18 +162,12 @@
   ],
   "Names": {
     "CreateLargeWebDeploymentTemplateWorks": [
-<<<<<<< HEAD
-      "csmr5498",
-      "csmrg3265",
-      "csmd9806"
-=======
       "csmr7438",
       "csmrg1575",
       "csmd3612"
->>>>>>> 4aecb5af
     ]
   },
   "Variables": {
-    "SubscriptionId": "45c0ad46-ae3f-493e-91ce-9297e0953fc1"
+    "SubscriptionId": "38b598fc-e57a-423f-b2e7-dc0ddb631f1f"
   }
 }