﻿<?xml version="1.0" encoding="utf-8"?>
<Project ToolsVersion="12.0" DefaultTargets="Build" xmlns="http://schemas.microsoft.com/developer/msbuild/2003">
  <Import Project="$(MSBuildExtensionsPath)\$(MSBuildToolsVersion)\Microsoft.Common.props" Condition="Exists('$(MSBuildExtensionsPath)\$(MSBuildToolsVersion)\Microsoft.Common.props')" />
  <PropertyGroup>
    <ProjectGuid>{A19685A5-BE77-4EB0-ABB2-CDFC22F56059}</ProjectGuid>
    <RootNamespace>RecoveryServices.Tests</RootNamespace>
    <AssemblyName>RecoveryServices.Tests</AssemblyName>
  </PropertyGroup>
  <Import Project="..\..\..\..\tools\Library.Settings.targets" />
  <Import Project="$(LibraryToolsFolder)\Test.Dependencies.target" />
  <ItemGroup>
<<<<<<< HEAD
    <Reference Include="Hyak.Common">
      <HintPath>..\..\..\..\packages\Hyak.Common.1.0.2\lib\net40\Hyak.Common.dll</HintPath>
    </Reference>
    <Reference Include="Microsoft.Azure.Common">
      <HintPath>..\..\..\..\packages\Microsoft.Azure.Common.2.1.0\lib\net40\Microsoft.Azure.Common.dll</HintPath>
    </Reference>
    <Reference Include="Microsoft.Azure.Test.Framework">
      <HintPath>..\..\..\..\packages\Microsoft.Azure.Test.Framework.1.0.5568.26003-prerelease\lib\net45\Microsoft.Azure.Test.Framework.dll</HintPath>
    </Reference>
    <Reference Include="Microsoft.Azure.Test.HttpRecorder">
      <HintPath>..\..\..\..\packages\Microsoft.Azure.Test.HttpRecorder.1.0.5568.26003-prerelease\lib\net45\Microsoft.Azure.Test.HttpRecorder.dll</HintPath>
    </Reference>
    <Reference Include="Microsoft.IdentityModel.Clients.ActiveDirectory">
      <HintPath>..\..\..\..\packages\Microsoft.IdentityModel.Clients.ActiveDirectory.2.12.111071459\lib\net45\Microsoft.IdentityModel.Clients.ActiveDirectory.dll</HintPath>
    </Reference>
    <Reference Include="Microsoft.IdentityModel.Clients.ActiveDirectory.WindowsForms">
      <HintPath>..\..\..\..\packages\Microsoft.IdentityModel.Clients.ActiveDirectory.2.12.111071459\lib\net45\Microsoft.IdentityModel.Clients.ActiveDirectory.WindowsForms.dll</HintPath>
    </Reference>
    <Reference Include="Microsoft.Threading.Tasks">
      <HintPath>..\..\..\..\packages\Microsoft.Bcl.Async.1.0.168\lib\net40\Microsoft.Threading.Tasks.dll</HintPath>
    </Reference>
    <Reference Include="Microsoft.Threading.Tasks.Extensions">
      <HintPath>..\..\..\..\packages\Microsoft.Bcl.Async.1.0.168\lib\net40\Microsoft.Threading.Tasks.Extensions.dll</HintPath>
    </Reference>
    <Reference Include="System" />
    <Reference Include="System.Configuration" />
    <Reference Include="System.Core" />
    <Reference Include="System.Net" />
    <Reference Include="System.Net.Http" />
    <Reference Include="System.Runtime.Serialization" />
    <Reference Include="System.Web.Extensions" />
    <Reference Include="System.Xml.Linq" />
    <Reference Include="System.Data.DataSetExtensions" />
    <Reference Include="Microsoft.CSharp" />
    <Reference Include="System.Data" />
    <Reference Include="System.Xml" />
    <Reference Include="xunit">
      <HintPath>..\..\..\..\packages\xunit.1.9.2\lib\net20\xunit.dll</HintPath>
    </Reference>
  </ItemGroup>
  <ItemGroup>
    <Compile Include="Helpers\BackupEngineHelpers.cs" />
=======
>>>>>>> 4eb600ae
    <Compile Include="Helpers\ContainerTestHelpers.cs" />
    <Compile Include="Helpers\CommonTestHelpers.cs" />
    <Compile Include="Helpers\JobTestHelper.cs" />
    <Compile Include="Helpers\PolicyTesthelper.cs" />
    <Compile Include="Helpers\BackupTestHelper.cs" />
    <Compile Include="Helpers\ProtectableObjectTestHelper.cs" />
    <Compile Include="Helpers\ProtectedItemTestHelper.cs" />
    <Compile Include="Helpers\TestConstants.cs" />
    <Compile Include="ScenarioTests\AzureIaasVMTests\ContainerTests.cs" />
    <Compile Include="ScenarioTests\AzureIaasVMTests\PolicyTests.cs" />
    <Compile Include="ScenarioTests\AzureIaasVMTests\BackupTests.cs" />
    <Compile Include="ScenarioTests\DpmTests\BackupEngineTest.cs" />
    <Compile Include="ScenarioTests\JobTests.cs" />
    <Compile Include="ScenarioTests\AzureIaasVMTests\ProtectableObjectTests.cs" />
    <Compile Include="ScenarioTests\AzureIaasVMTests\ProtectedItemTests.cs" />
    <Compile Include="ScenarioTests\MabTests\ContainerTests.cs" />
    <Compile Include="ScenarioTests\RecoveryServicesTestBase.cs" />
  </ItemGroup>
  <ItemGroup>
    <None Include="app.config">
      <SubType>Designer</SubType>
    </None>
    <None Include="SessionRecords\RecoveryServices.Tests.BackupEngineTest\UnregisterDPMBackupEngineTest.json" />
    <None Include="SessionRecords\RecoveryServices.Tests.BackupTests\BackupProtectedItemTest.json" />
    <None Include="SessionRecords\RecoveryServices.Tests.ContainerTests\ListContainersTest.json">
      <CopyToOutputDirectory>Always</CopyToOutputDirectory>
    </None>
    <None Include="SessionRecords\RecoveryServices.Tests.ContainerTests\RefreshContainerTest.json">
      <CopyToOutputDirectory>Always</CopyToOutputDirectory>
    </None>
    <None Include="SessionRecords\RecoveryServices.Tests.IaaSVMPolicyTests\GetAddUpdateDeleteIaaSVMPolicyTest.json" />
    <None Include="SessionRecords\RecoveryServices.Tests.IaaSVMPolicyTests\ListRecoveryServicesProtectionPolicyTest.json" />
    <None Include="SessionRecords\RecoveryServices.Tests.JobTests\CancelJobTest.json" />
    <None Include="SessionRecords\RecoveryServices.Tests.JobTests\ListJobsAndGetJobTest.json" />
    <None Include="SessionRecords\RecoveryServices.Tests.MABContainerTest\ListContainersTest.json" />
    <None Include="SessionRecords\RecoveryServices.Tests.MABContainerTest\UnregisterContainersTest.json" />
    <None Include="SessionRecords\RecoveryServices.Tests.ProtectedItemTest\ListProtectedItemsTest.json" />
    <None Include="SessionRecords\RecoveryServices.Tests.BackupEngineTest\ListDPMBakcupEngineTest.json" />
  </ItemGroup>
  <ItemGroup>
    <ProjectReference Include="..\..\..\TestDependencies\TestDependencies.csproj">
      <Project>{40f35645-00ee-4df2-b66e-7624546b66df}</Project>
      <Name>TestDependencies</Name>
    </ProjectReference>
    <ProjectReference Include="..\RecoveryServicesBackupManagement\RecoveryServicesBackupManagement.csproj">
      <Project>{14f715ec-c03d-4bb4-83bd-6eefaa6b0c67}</Project>
      <Name>RecoveryServicesBackupManagement</Name>
    </ProjectReference>
  </ItemGroup>
  <ItemGroup>
    <Service Include="{82A7F48D-3B50-4B1E-B82E-3ADA8210C358}" />
  </ItemGroup>
</Project><|MERGE_RESOLUTION|>--- conflicted
+++ resolved
@@ -9,7 +9,6 @@
   <Import Project="..\..\..\..\tools\Library.Settings.targets" />
   <Import Project="$(LibraryToolsFolder)\Test.Dependencies.target" />
   <ItemGroup>
-<<<<<<< HEAD
     <Reference Include="Hyak.Common">
       <HintPath>..\..\..\..\packages\Hyak.Common.1.0.2\lib\net40\Hyak.Common.dll</HintPath>
     </Reference>
@@ -52,8 +51,6 @@
   </ItemGroup>
   <ItemGroup>
     <Compile Include="Helpers\BackupEngineHelpers.cs" />
-=======
->>>>>>> 4eb600ae
     <Compile Include="Helpers\ContainerTestHelpers.cs" />
     <Compile Include="Helpers\CommonTestHelpers.cs" />
     <Compile Include="Helpers\JobTestHelper.cs" />
